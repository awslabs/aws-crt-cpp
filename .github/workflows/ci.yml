name: CI

on:
  push:
    branches-ignore:
      - 'main'
      - 'docs'

env:
<<<<<<< HEAD
  BUILDER_VERSION: v0.9.43
=======
  BUILDER_VERSION: v0.9.44
>>>>>>> b6f01cf8
  BUILDER_SOURCE: releases
  BUILDER_HOST: https://d19elf31gohf1l.cloudfront.net
  PACKAGE_NAME: aws-crt-cpp
  LINUX_BASE_IMAGE: ubuntu-18-x64
  RUN: ${{ github.run_id }}-${{ github.run_number }}
  AWS_ACCESS_KEY_ID: ${{ secrets.AWS_ACCESS_KEY_ID }}
  AWS_SECRET_ACCESS_KEY: ${{ secrets.AWS_SECRET_ACCESS_KEY }}
  AWS_REGION: us-east-1

jobs:
  linux-compat-use-openssl:
    runs-on: ubuntu-20.04 # latest
    strategy:
      matrix:
        image:
          - fedora-34-x64
          - opensuse-leap
          - rhel8-x64
    steps:
    - name: Install qemu/docker
      run: docker run --rm --privileged multiarch/qemu-user-static --reset -p yes
    - name: Build ${{ env.PACKAGE_NAME }}
      run: |
        aws s3 cp s3://aws-crt-test-stuff/ci/${{ env.BUILDER_VERSION }}/linux-container-ci.sh ./linux-container-ci.sh && chmod a+x ./linux-container-ci.sh
        ./linux-container-ci.sh ${{ env.BUILDER_VERSION }} aws-crt-${{ matrix.image }} build -p ${{ env.PACKAGE_NAME }} --cmake-extra=-DUSE_OPENSSL=ON

  # These linux-compat images need to run without -DUSE_OPENSSL because they do not have OpenSSL packages
  # that are up-to-date (AL2) or don't provide OpenSSL development packages that is found in CMake (alpine)
  # or are not able to connect on the socket even with the correct setup (manylinux2014)
  linux-compat:
    runs-on: ubuntu-22.04 # latest
    strategy:
      matrix:
        image:
          - manylinux2014-x64
          - manylinux2014-x86
          - al2-x64
          - alpine-3.16-x64
          - alpine-3.16-x86
          - alpine-3.16-armv6
          - alpine-3.16-armv7
          - alpine-3.16-arm64
    steps:
    - name: Install qemu/docker
      run: docker run --rm --privileged multiarch/qemu-user-static --reset -p yes
    - name: Build ${{ env.PACKAGE_NAME }}
      run: |
        aws s3 cp s3://aws-crt-test-stuff/ci/${{ env.BUILDER_VERSION }}/linux-container-ci.sh ./linux-container-ci.sh && chmod a+x ./linux-container-ci.sh
        ./linux-container-ci.sh ${{ env.BUILDER_VERSION }} aws-crt-${{ matrix.image }} build -p ${{ env.PACKAGE_NAME }}

  linux-compiler-compat:
    runs-on: ubuntu-22.04 # latest
    strategy:
      matrix:
        compiler:
          - clang-3
          - clang-6
          - clang-8
          - clang-9
          - clang-10
          - clang-11
          - gcc-4.8
          - gcc-5
          - gcc-6
          - gcc-7
          - gcc-8
    steps:
      # We can't use the `uses: docker://image` version yet, GitHub lacks authentication for actions -> packages
      - name: Build ${{ env.PACKAGE_NAME }}
        run: |
          aws s3 cp s3://aws-crt-test-stuff/ci/${{ env.BUILDER_VERSION }}/linux-container-ci.sh ./linux-container-ci.sh && chmod a+x ./linux-container-ci.sh
          ./linux-container-ci.sh ${{ env.BUILDER_VERSION }} aws-crt-${{ env.LINUX_BASE_IMAGE }} build -p ${{ env.PACKAGE_NAME }} --compiler=${{ matrix.compiler }} --cmake-extra=-DUSE_OPENSSL=ON

  raspberry:
    runs-on: ubuntu-20.04 # latest
    strategy:
      fail-fast: false
      matrix:
        image:
          - raspbian-bullseye
    steps:
    # set arm arch
    - name: Install qemu/docker
      run: docker run --rm --privileged multiarch/qemu-user-static --reset -p yes

    - name: Build ${{ env.PACKAGE_NAME }}
      run: |
        aws s3 cp s3://aws-crt-test-stuff/ci/${{ env.BUILDER_VERSION }}/linux-container-ci.sh ./linux-container-ci.sh && chmod a+x ./linux-container-ci.sh
        ./linux-container-ci.sh ${{ env.BUILDER_VERSION }} aws-crt-${{ matrix.image }} build -p ${{ env.PACKAGE_NAME }}

  std-compat:
    runs-on: ubuntu-22.04 # latest
    strategy:
      matrix:
        compiler: [gcc-8, clang-9]
        std: [c++11, c++14, c++17, c++2a]
    steps:
        # We can't use the `uses: docker://image` version yet, GitHub lacks authentication for actions -> packages
    - name: Build ${{ env.PACKAGE_NAME }} with ${{ matrix.std }}
      run: |
        export CXXFLAGS=-std=${{ matrix.std }}
        aws s3 cp s3://aws-crt-test-stuff/ci/${{ env.BUILDER_VERSION }}/linux-container-ci.sh ./linux-container-ci.sh && chmod a+x ./linux-container-ci.sh
        ./linux-container-ci.sh ${{ env.BUILDER_VERSION }} aws-crt-${{ env.LINUX_BASE_IMAGE }} build -p ${{ env.PACKAGE_NAME }} --compiler=${{ matrix.compiler }} --cmake-extra=-DUSE_OPENSSL=ON

  byo-crypto:
    runs-on: ubuntu-22.04 # latest
    steps:
        # We can't use the `uses: docker://image` version yet, GitHub lacks authentication for actions -> packages
    - name: Build ${{ env.PACKAGE_NAME }}
      run: |
        aws s3 cp s3://aws-crt-test-stuff/ci/${{ env.BUILDER_VERSION }}/linux-container-ci.sh ./linux-container-ci.sh && chmod a+x ./linux-container-ci.sh
        ./linux-container-ci.sh ${{ env.BUILDER_VERSION }} aws-crt-${{ env.LINUX_BASE_IMAGE }} build -p ${{ env.PACKAGE_NAME }} --cmake-extra=-DBYO_CRYPTO=ON --cmake-extra=-DUSE_OPENSSL=ON

  linux-shared-libs:
    runs-on: ubuntu-22.04 # latest
    steps:
        # We can't use the `uses: docker://image` version yet, GitHub lacks authentication for actions -> packages
    - name: Build ${{ env.PACKAGE_NAME }}
      run: |
        aws s3 cp s3://aws-crt-test-stuff/ci/${{ env.BUILDER_VERSION }}/linux-container-ci.sh ./linux-container-ci.sh && chmod a+x ./linux-container-ci.sh
        ./linux-container-ci.sh ${{ env.BUILDER_VERSION }} aws-crt-${{ env.LINUX_BASE_IMAGE }} build -p ${{ env.PACKAGE_NAME }} --cmake-extra=-DBUILD_SHARED_LIBS=ON

  linux-openssl-static:
    runs-on: ubuntu-22.04 # latest
    steps:
        # We can't use the `uses: docker://image` version yet, GitHub lacks authentication for actions -> packages
    - name: Build ${{ env.PACKAGE_NAME }}
      run: |
        aws s3 cp s3://aws-crt-test-stuff/ci/${{ env.BUILDER_VERSION }}/linux-container-ci.sh ./linux-container-ci.sh && chmod a+x ./linux-container-ci.sh
        ./linux-container-ci.sh ${{ env.BUILDER_VERSION }} aws-crt-${{ env.LINUX_BASE_IMAGE }} build -p ${{ env.PACKAGE_NAME }} --variant=openssl --cmake-extra=-DUSE_OPENSSL=ON

  linux-openssl-shared:
    runs-on: ubuntu-22.04 # latest
    steps:
        # We can't use the `uses: docker://image` version yet, GitHub lacks authentication for actions -> packages
    - name: Build ${{ env.PACKAGE_NAME }}
      run: |
        aws s3 cp s3://aws-crt-test-stuff/ci/${{ env.BUILDER_VERSION }}/linux-container-ci.sh ./linux-container-ci.sh && chmod a+x ./linux-container-ci.sh
        ./linux-container-ci.sh ${{ env.BUILDER_VERSION }} aws-crt-${{ env.LINUX_BASE_IMAGE }} build -p ${{ env.PACKAGE_NAME }} --variant=openssl --cmake-extra=-DUSE_OPENSSL=ON --cmake-extra=-DBUILD_SHARED_LIBS=ON

  linux-no-cpu-extensions:
    runs-on: ubuntu-22.04 # latest
    steps:
        # We can't use the `uses: docker://image` version yet, GitHub lacks authentication for actions -> packages
    - name: Build ${{ env.PACKAGE_NAME }}
      run: |
        aws s3 cp s3://aws-crt-test-stuff/ci/${{ env.BUILDER_VERSION }}/linux-container-ci.sh ./linux-container-ci.sh && chmod a+x ./linux-container-ci.sh
        ./linux-container-ci.sh ${{ env.BUILDER_VERSION }} aws-crt-${{ env.LINUX_BASE_IMAGE }} build -p ${{ env.PACKAGE_NAME }} --cmake-extra=-DUSE_CPU_EXTENSIONS=OFF --cmake-extra=-DUSE_OPENSSL=ON

  windows:
    runs-on: windows-2022 # latest
    steps:
    - name: Build ${{ env.PACKAGE_NAME }} + consumers
      run: |
        md D:\a\work
        cd D:\a\work
        python -c "from urllib.request import urlretrieve; urlretrieve('${{ env.BUILDER_HOST }}/${{ env.BUILDER_SOURCE }}/${{ env.BUILDER_VERSION }}/builder.pyz?run=${{ env.RUN }}', 'builder.pyz')"
        python builder.pyz build -p ${{ env.PACKAGE_NAME }}

  windows-vs14:
    runs-on: windows-2019 # windows-2019 is last env with Visual Studio 2015 (v14.0)
    strategy:
      matrix:
        arch: [x86, x64]
    steps:
    - name: Build ${{ env.PACKAGE_NAME }} + consumers
      run: |
        md D:\a\work
        cd D:\a\work
        python -c "from urllib.request import urlretrieve; urlretrieve('${{ env.BUILDER_HOST }}/${{ env.BUILDER_SOURCE }}/${{ env.BUILDER_VERSION }}/builder.pyz?run=${{ env.RUN }}', 'builder.pyz')"
        python builder.pyz build -p ${{ env.PACKAGE_NAME }} --compiler msvc-14 --target windows-${{ matrix.arch }}

  windows-shared-libs:
    runs-on: windows-2022 # latest
    steps:
    - name: Build ${{ env.PACKAGE_NAME }} + consumers
      run: |
        md D:\a\work
        cd D:\a\work
        python -c "from urllib.request import urlretrieve; urlretrieve('${{ env.BUILDER_HOST }}/${{ env.BUILDER_SOURCE }}/${{ env.BUILDER_VERSION }}/builder.pyz?run=${{ env.RUN }}', 'builder.pyz')"
        python builder.pyz build -p ${{ env.PACKAGE_NAME }} --cmake-extra=-DBUILD_SHARED_LIBS=ON

  # Ensure users can link with /DELAYLOAD:aws-crt-cpp.dll
  # We test by building everything using those linker flags.
  # This will cause linker errors in the tests if an API is built wrong (assuming the API is tested).
  # Usually the problem is extern global variables, and the fix is offering getter functions instead.
  windows-delayload-dll:
    runs-on: windows-2022 # latest
    env:
      LDFLAGS: /DELAYLOAD:aws-crt-cpp.dll
    steps:
    - name: Build ${{ env.PACKAGE_NAME }} + consumers
      run: |
        md D:\a\work
        cd D:\a\work
        python -c "from urllib.request import urlretrieve; urlretrieve('${{ env.BUILDER_HOST }}/${{ env.BUILDER_SOURCE }}/${{ env.BUILDER_VERSION }}/builder.pyz?run=${{ env.RUN }}', 'builder.pyz')"
        python builder.pyz build -p ${{ env.PACKAGE_NAME }} --cmake-extra=-DBUILD_SHARED_LIBS=ON

  windows-no-cpu-extensions:
    runs-on: windows-2022 # latest
    steps:
    - name: Build ${{ env.PACKAGE_NAME }} + consumers
      run: |
        md D:\a\work
        cd D:\a\work
        python -c "from urllib.request import urlretrieve; urlretrieve('${{ env.BUILDER_HOST }}/${{ env.BUILDER_SOURCE }}/${{ env.BUILDER_VERSION }}/builder.pyz?run=${{ env.RUN }}', 'builder.pyz')"
        python builder.pyz build -p ${{ env.PACKAGE_NAME }} --cmake-extra=-DUSE_CPU_EXTENSIONS=OFF

  osx:
    runs-on: macos-13 # latest
    steps:
    - name: Build ${{ env.PACKAGE_NAME }} + consumers
      run: |
        python3 -c "from urllib.request import urlretrieve; urlretrieve('${{ env.BUILDER_HOST }}/${{ env.BUILDER_SOURCE }}/${{ env.BUILDER_VERSION }}/builder.pyz?run=${{ env.RUN }}', 'builder')"
        chmod a+x builder
        ./builder build -p ${{ env.PACKAGE_NAME }} --spec=downstream

  # cross-compile for Apple silicon
  # it would be better to run tests natively on one of these machines,
  # but we don't have access to one in the cloud, so for now just cross-compile
  osx-arm64-cross-compile:
    runs-on: macos-13 # latest
    steps:
    - name: Build ${{ env.PACKAGE_NAME }} + consumers
      run: |
        python3 -c "from urllib.request import urlretrieve; urlretrieve('${{ env.BUILDER_HOST }}/${{ env.BUILDER_SOURCE }}/${{ env.BUILDER_VERSION }}/builder.pyz?run=${{ env.RUN }}', 'builder')"
        chmod a+x builder
        ./builder build -p ${{ env.PACKAGE_NAME }} --cmake-extra=-DCMAKE_OSX_ARCHITECTURES=arm64 run_tests=false
        test `lipo aws-crt-cpp/build/install/lib/libaws-crt-cpp.a -archs` = "arm64"

  # cross-compile for iOS
  # Skip signing the code on iOS.
  # Otherwise it will not compile with error that Bundle identifier is missing.
  ios-cross-compile:
    runs-on: macos-13 # latest
    steps:
    - name: Build ${{ env.PACKAGE_NAME }} + consumers
      run: |
        python3 -c "from urllib.request import urlretrieve; urlretrieve('${{ env.BUILDER_HOST }}/${{ env.BUILDER_SOURCE }}/${{ env.BUILDER_VERSION }}/builder.pyz?run=${{ env.RUN }}', 'builder')"
        chmod a+x builder
        ./builder build -p ${{ env.PACKAGE_NAME }} --target=ios-arm64 --cmake-extra=-DCMAKE_XCODE_ATTRIBUTE_CODE_SIGNING_ALLOWED=NO

  cross_compile:
    name: Cross Compile ${{matrix.arch}}
    runs-on: ubuntu-22.04 # latest
    strategy:
      matrix:
        arch: [linux-armv6, linux-armv7, linux-arm64, android-armv7]

    steps:
    - name: Build ${{ env.PACKAGE_NAME }} + consumers
      run: |
        python3 -c "from urllib.request import urlretrieve; urlretrieve('${{ env.BUILDER_HOST }}/${{ env.BUILDER_SOURCE }}/${{ env.BUILDER_VERSION }}/builder.pyz?run=${{ env.RUN }}', 'builder')"
        chmod a+x builder
        ./builder build -p aws-crt-cpp --spec=downstream --target=${{matrix.arch}} run_tests=false

  # check that docs can still build
  check-docs:
    runs-on: ubuntu-22.04 # latest
    steps:
      - uses: actions/checkout@v2
        with:
          submodules: true
      - name: Check docs
        run: |
          sudo apt-get install -y doxygen
          ./make-docs.py

  check-submodules:
    runs-on: ubuntu-22.04 # latest
    steps:
    - name: Checkout Source
      uses: actions/checkout@v2
      with:
        submodules: true
        fetch-depth: 0
    - name: Check Submodules
      # note: using "@main" because "@${{env.BUILDER_VERSION}}" doesn't work
      # https://github.com/actions/runner/issues/480
      uses: awslabs/aws-crt-builder/.github/actions/check-submodules@main<|MERGE_RESOLUTION|>--- conflicted
+++ resolved
@@ -7,11 +7,7 @@
       - 'docs'
 
 env:
-<<<<<<< HEAD
-  BUILDER_VERSION: v0.9.43
-=======
   BUILDER_VERSION: v0.9.44
->>>>>>> b6f01cf8
   BUILDER_SOURCE: releases
   BUILDER_HOST: https://d19elf31gohf1l.cloudfront.net
   PACKAGE_NAME: aws-crt-cpp
