--- conflicted
+++ resolved
@@ -40,29 +40,10 @@
         };
 
         ASSERT_TRUE(defaultHostResolver.ResolveHost("localhost", onHostResolved));
-
-<<<<<<< HEAD
         {
             std::unique_lock<std::mutex> lock(semaphoreLock);
             semaphore.wait(lock, [&]() { return addressCount || error; });
         }
-=======
-    auto onHostResolved =
-        [&](Aws::Crt::Io::HostResolver &, const Aws::Crt::Vector<Aws::Crt::Io::HostAddress> &addresses, int errorCode) {
-            {
-                std::lock_guard<std::mutex> lock(semaphoreLock);
-                addressCount = addresses.size();
-                error = errorCode;
-            }
-            semaphore.notify_one();
-        };
-
-    ASSERT_TRUE(defaultHostResolver.ResolveHost("localhost", onHostResolved));
-
-    {
-        std::unique_lock<std::mutex> lock(semaphoreLock);
-        semaphore.wait(lock, [&]() { return addressCount || error; });
->>>>>>> 06d214f4
     }
 
     Aws::Crt::TestCleanupAndWait();
