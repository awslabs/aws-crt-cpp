--- conflicted
+++ resolved
@@ -1874,15 +1874,8 @@
     std::shared_ptr<Mqtt5::SubscribePacket> subscribe = std::make_shared<Mqtt5::SubscribePacket>(allocator);
     subscribe->withSubscription(std::move(subscription));
     std::promise<void> subscribed;
-<<<<<<< HEAD
-    ASSERT_TRUE(
-        subscriber->Subscribe(subscribe, [&subscribed](Mqtt5Client &, int, std::shared_ptr<Mqtt5::SubAckPacket>) {
-            subscribed.set_value();
-        }));
-=======
     ASSERT_TRUE(subscriber->Subscribe(
         subscribe, [&subscribed](int, std::shared_ptr<Mqtt5::SubAckPacket>) { subscribed.set_value(); }));
->>>>>>> 800e0ef4
 
     subscribed.get_future().get();
 
@@ -2137,15 +2130,8 @@
     subscribe->withSubscription(std::move(subscription));
 
     std::promise<void> subscribed;
-<<<<<<< HEAD
-    ASSERT_TRUE(
-        subscriber->Subscribe(subscribe, [&subscribed](Mqtt5Client &, int, std::shared_ptr<Mqtt5::SubAckPacket>) {
-            subscribed.set_value();
-        }));
-=======
     ASSERT_TRUE(subscriber->Subscribe(
         subscribe, [&subscribed](int, std::shared_ptr<Mqtt5::SubAckPacket>) { subscribed.set_value(); }));
->>>>>>> 800e0ef4
 
     subscribed.get_future().get();
 
