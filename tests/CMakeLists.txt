include(AwsTestHarness)
enable_testing()
include(CTest)

file(GLOB TEST_SRC "*.cpp")
file(GLOB TEST_HDRS "*.h")
file(GLOB TESTS ${TEST_HDRS} ${TEST_SRC})

set(TEST_BINARY_NAME ${PROJECT_NAME}-tests)

add_test_case(ApiMultiCreateDestroy)
add_test_case(ApiMultiDefaultCreateDestroy)
add_test_case(ApiStaticDefaultCreateDestroy)
add_test_case(EventLoopResourceSafety)
add_test_case(ClientBootstrapResourceSafety)

if(NOT BYO_CRYPTO)
    add_net_test_case(MqttClientResourceSafety)
    add_net_test_case(MqttClientNewConnectionUninitializedTlsContext)
    add_net_test_case(TLSContextResourceSafety)
    add_net_test_case(TLSContextUninitializedNewConnectionOptions)
endif()

add_test_case(Base64RoundTrip)
add_test_case(DateTimeBinding)
add_test_case(BasicJsonParsing)
add_test_case(JsonNullParsing)
add_test_case(JsonNullNestedObject)
add_test_case(JsonExplicitNull)
add_test_case(JsonBoolTest)
add_test_case(SHA256ResourceSafety)
add_test_case(MD5ResourceSafety)
add_test_case(SHA256HMACResourceSafety)

if(NOT BYO_CRYPTO)
    add_net_test_case(HttpDownloadNoBackPressureHTTP1_1)
    add_net_test_case(HttpDownloadNoBackPressureHTTP2)
    add_net_test_case(HttpStreamUnActivated)
    add_net_test_case(HttpCreateConnectionInvalidTlsConnectionOptions)
    add_net_test_case(IotPublishSubscribe)
    add_net_test_case(HttpClientConnectionManagerResourceSafety)
    add_net_test_case(HttpClientConnectionManagerInvalidTlsConnectionOptions)
    add_net_test_case(HttpClientConnectionWithPendingAcquisitions)
    add_net_test_case(HttpClientConnectionWithPendingAcquisitionsAndClosedConnections)
endif()

add_test_case(DefaultResolution)
add_test_case(OptionalCopySafety)
add_test_case(OptionalMoveSafety)
add_test_case(OptionalCopyAndMoveSemantics)
add_test_case(StreamTestCreateDestroyWrapper)
add_test_case(StreamTestLength)
add_test_case(StreamTestRead)
add_test_case(StreamTestReadEmpty)
add_test_case(StreamTestSeekBegin)
add_test_case(StreamTestSeekEnd)
add_test_case(StreamTestRefcount)
add_test_case(TestCredentialsConstruction)
add_test_case(TestAnonymousCredentialsConstruction)
add_test_case(TestProviderStaticGet)
add_test_case(TestProviderAnonymousGet)
add_test_case(TestProviderEnvironmentGet)
add_test_case(TestProviderProfileGet)
add_test_case(TestProviderImdsGet)

if(NOT BYO_CRYPTO)
    add_net_test_case(TestProviderDefaultChainGet)
    add_net_test_case(TestProviderDefaultChainManualTlsContextGet)
endif()

add_test_case(TestProviderDelegateGet)
add_test_case(TestProviderDelegateGetAnonymous)
add_test_case(HttpRequestTestCreateDestroy)
add_test_case(Sigv4SigningTestCreateDestroy)

if(NOT BYO_CRYPTO)
    add_test_case(Sigv4SigningTestSimple)
    add_test_case(Sigv4SigningTestCredentials)
    add_test_case(Sigv4SigningTestUnsignedPayload)
endif()

add_test_case(UUIDToString)
add_test_case(TestIntArrayListToVector)
add_test_case(TestByteCursorArrayListToVector)
add_test_case(StringViewTest)
add_test_case(TestCreatingImdsClient)
add_test_case(ChannelHandlerInterop)

if(AWS_BUILDING_ON_EC2)
    add_test_case(TestImdsClientGetInstanceInfo)
    add_test_case(TestImdsClientGetCredentials)
endif()

if(ENABLE_PROXY_INTEGRATION_TESTS AND NOT BYO_CRYPTO)
    # connection manager proxy tests
    add_test_case(ConnectionManagerTunnelingProxyHttp)
    add_test_case(ConnectionManagerTunnelingProxyHttps)
    add_test_case(ConnectionManagerTunnelingProxyHttpsInvalidTlsOptions)
    add_test_case(ConnectionManagerForwardingProxy)
    add_test_case(ConnectionManagerTunnelingProxyBasicAuthDeprecated)
    add_test_case(ConnectionManagerTunnelingProxyBasicAuth)

    # direction connection proxy tests
    add_test_case(DirectConnectionTunnelingProxyHttp)
    add_test_case(DirectConnectionTunnelingProxyHttps)
    add_test_case(DirectConnectionTunnelingProxyHttpsInvalidTlsOptions)
    add_test_case(DirectConnectionForwardingProxy)
    add_test_case(DirectConnectionTunnelingProxyBasicAuthDeprecated)
    add_test_case(DirectConnectionTunnelingProxyBasicAuth)

    # x509 provider proxy tests
    add_test_case(X509ProxyHttpGetCredentials)
    add_test_case(X509ProxyHttpsGetCredentials)
    add_test_case(X509ProxyBasicAuthDeprecatedGetCredentials)
    add_test_case(X509ProxyBasicAuthGetCredentials)

    # mqtt-over-websockets proxy tests using x509 credentials
    add_test_case(MqttOverWebsocketsViaHttpProxy)
    add_test_case(MqttOverWebsocketsViaHttpsProxy)
    add_test_case(MqttOverWebsocketsViaHttpProxyBasicAuthDeprecated)
    add_test_case(MqttOverWebsocketsViaHttpProxyBasicAuth)

    # mqtt-via-alpn proxy tests
    add_test_case(MqttViaHttpProxyAlpn)
    add_test_case(MqttViaHttpsProxyAlpn)
    add_test_case(MqttViaHttpProxyAlpnBasicAuthDeprecated)
    add_test_case(MqttViaHttpProxyAlpnBasicAuth)
endif()

<<<<<<< HEAD
add_test_case(RuleEngine)
=======
if (AWS_HAS_CI_ENVIRONMENT AND NOT BYO_CRYPTO)
    add_test_case(CognitoCredentialsProviderGetSuccess)
    add_test_case(STSCredentialsProviderGetSuccess)
    if (ENABLE_PROXY_INTEGRATION_TESTS)
        add_test_case(CognitoCredentialsProviderGetSuccessProxy)
        add_test_case(STSCredentialsProviderGetSuccessProxy)
    endif()
endif()
>>>>>>> 28660148

generate_cpp_test_driver(${TEST_BINARY_NAME})

add_custom_command(TARGET ${TEST_BINARY_NAME} PRE_BUILD
    COMMAND ${CMAKE_COMMAND} -E copy_directory
    ${CMAKE_CURRENT_SOURCE_DIR}/resources $<TARGET_FILE_DIR:${TEST_BINARY_NAME}>)<|MERGE_RESOLUTION|>--- conflicted
+++ resolved
@@ -127,18 +127,17 @@
     add_test_case(MqttViaHttpProxyAlpnBasicAuth)
 endif()
 
-<<<<<<< HEAD
 add_test_case(RuleEngine)
-=======
-if (AWS_HAS_CI_ENVIRONMENT AND NOT BYO_CRYPTO)
+
+if(AWS_HAS_CI_ENVIRONMENT AND NOT BYO_CRYPTO)
     add_test_case(CognitoCredentialsProviderGetSuccess)
     add_test_case(STSCredentialsProviderGetSuccess)
-    if (ENABLE_PROXY_INTEGRATION_TESTS)
+
+    if(ENABLE_PROXY_INTEGRATION_TESTS)
         add_test_case(CognitoCredentialsProviderGetSuccessProxy)
         add_test_case(STSCredentialsProviderGetSuccessProxy)
     endif()
 endif()
->>>>>>> 28660148
 
 generate_cpp_test_driver(${TEST_BINARY_NAME})
 
