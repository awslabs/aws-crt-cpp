/**
 * Copyright Amazon.com, Inc. or its affiliates. All Rights Reserved.
 * SPDX-License-Identifier: Apache-2.0.
 */

#include <aws/crt/Api.h>

#include <aws/testing/aws_test_harness.h>
#include <utility>

#include <condition_variable>
#include <fstream>
#include <mutex>

#include <aws/io/logging.h>

#define TEST_CERTIFICATE "/tmp/certificate.pem"
#define TEST_PRIVATEKEY "/tmp/privatekey.pem"
#define TEST_ROOTCA "/tmp/AmazonRootCA1.pem"

static int s_TestIotPublishSubscribe(Aws::Crt::Allocator *allocator, void *ctx)
{
    using namespace Aws::Crt;
    using namespace Aws::Crt::Io;
    using namespace Aws::Crt::Mqtt;

    const char *credentialFiles[] = {TEST_CERTIFICATE, TEST_PRIVATEKEY, TEST_ROOTCA};

    for (int fileIdx = 0; fileIdx < AWS_ARRAY_SIZE(credentialFiles); ++fileIdx)
    {
        std::ifstream file;
        file.open(credentialFiles[fileIdx]);
        if (!file.is_open())
        {
            printf("Required credential file %s is missing or unreadable, skipping test\n", credentialFiles[fileIdx]);
            return AWS_ERROR_SUCCESS;
        }
    }

    (void)ctx;
    {
        Aws::Crt::ApiHandle apiHandle(allocator);

        Aws::Crt::Io::TlsContextOptions tlsCtxOptions =
            Aws::Crt::Io::TlsContextOptions::InitClientWithMtls(TEST_CERTIFICATE, TEST_PRIVATEKEY);
        tlsCtxOptions.OverrideDefaultTrustStore(nullptr, TEST_ROOTCA);
        Aws::Crt::Io::TlsContext tlsContext(tlsCtxOptions, Aws::Crt::Io::TlsMode::CLIENT, allocator);
        ASSERT_TRUE(tlsContext);

        Aws::Crt::Io::SocketOptions socketOptions;
        socketOptions.SetConnectTimeoutMs(3000);

        Aws::Crt::Io::EventLoopGroup eventLoopGroup(0, allocator);
        ASSERT_TRUE(eventLoopGroup);

        Aws::Crt::Io::DefaultHostResolver defaultHostResolver(eventLoopGroup, 8, 30, allocator);
        ASSERT_TRUE(defaultHostResolver);

        Aws::Crt::Io::ClientBootstrap clientBootstrap(eventLoopGroup, defaultHostResolver, allocator);
        ASSERT_TRUE(allocator);
        clientBootstrap.EnableBlockingShutdown();

        Aws::Crt::Mqtt::MqttClient mqttClient(clientBootstrap, allocator);
        ASSERT_TRUE(mqttClient);

<<<<<<< HEAD
        int tries = 0;
        while (tries++ < 10)
        {
            auto mqttConnection = mqttClient.NewConnection(
                "a16523t7iy5uyg-ats.iot.us-east-1.amazonaws.com", 8883, socketOptions, tlsContext);

            std::mutex mutex;
            std::condition_variable cv;
            bool connected = false;
            bool subscribed = false;
            bool published = false;
            bool received = false;
            auto onConnectionCompleted =
                [&](MqttConnection &, int errorCode, ReturnCode returnCode, bool sessionPresent) {
                    printf(
                        "%s errorCode=%d returnCode=%d sessionPresent=%d\n",
                        (errorCode == 0) ? "CONNECTED" : "COMPLETED",
                        errorCode,
                        (int)returnCode,
                        (int)sessionPresent);
                    connected = true;
                    cv.notify_one();
                };
            auto onDisconnect = [&](MqttConnection &) {
                printf("DISCONNECTED\n");
                connected = false;
                cv.notify_one();
            };
            auto onTest = [&](MqttConnection &, const String &topic, const ByteBuf &payload) {
                printf("GOT MESSAGE topic=%s payload=" PRInSTR "\n", topic.c_str(), AWS_BYTE_BUF_PRI(payload));
                received = true;
                cv.notify_one();
            };
            auto onSubAck = [&](MqttConnection &, uint16_t packetId, const String &topic, QOS qos, int) {
                printf("SUBACK id=%d topic=%s qos=%d\n", packetId, topic.c_str(), qos);
                subscribed = true;
                cv.notify_one();
            };
            auto onPubAck = [&](MqttConnection &, uint16_t packetId, int) {
                printf("PUBLISHED id=%d\n", packetId);
                published = true;
                cv.notify_one();
            };
=======
    int tries = 0;
    while (tries++ < 10)
    {
        auto mqttConnection =
            mqttClient.NewConnection("a16523t7iy5uyg-ats.iot.us-east-1.amazonaws.com", 8883, socketOptions, tlsContext);

        std::mutex mutex;
        std::condition_variable cv;
        bool connected = false;
        bool subscribed = false;
        bool published = false;
        bool received = false;
        auto onConnectionCompleted = [&](MqttConnection &, int errorCode, ReturnCode returnCode, bool sessionPresent) {
            printf(
                "%s errorCode=%d returnCode=%d sessionPresent=%d\n",
                (errorCode == 0) ? "CONNECTED" : "COMPLETED",
                errorCode,
                (int)returnCode,
                (int)sessionPresent);
            connected = true;
            cv.notify_one();
        };
        auto onDisconnect = [&](MqttConnection &) {
            printf("DISCONNECTED\n");
            connected = false;
            cv.notify_one();
        };
        auto onTest = [&](MqttConnection &, const String &topic, const ByteBuf &payload) {
            printf("GOT MESSAGE topic=%s payload=" PRInSTR "\n", topic.c_str(), AWS_BYTE_BUF_PRI(payload));
            received = true;
            cv.notify_one();
        };
        auto onSubAck = [&](MqttConnection &, uint16_t packetId, const String &topic, QOS qos, int) {
            printf("SUBACK id=%d topic=%s qos=%d\n", packetId, topic.c_str(), qos);
            subscribed = true;
            cv.notify_one();
        };
        auto onPubAck = [&](MqttConnection &, uint16_t packetId, int) {
            printf("PUBLISHED id=%d\n", packetId);
            published = true;
            cv.notify_one();
        };

        mqttConnection->OnConnectionCompleted = onConnectionCompleted;
        mqttConnection->OnDisconnect = onDisconnect;
        char clientId[32];
        snprintf(clientId, sizeof(clientId), "aws-crt-cpp-v2-%d", tries);
        mqttConnection->Connect(clientId, true);

        {
            std::unique_lock<std::mutex> lock(mutex);
            cv.wait(lock, [&]() { return connected; });
        }

        mqttConnection->Subscribe("/publish/me/senpai", QOS::AWS_MQTT_QOS_AT_LEAST_ONCE, onTest, onSubAck);

        {
            std::unique_lock<std::mutex> lock(mutex);
            cv.wait(lock, [&]() { return subscribed; });
        }

        Aws::Crt::ByteBuf payload = Aws::Crt::ByteBufFromCString("notice me pls");
        mqttConnection->Publish("/publish/me/senpai", QOS::AWS_MQTT_QOS_AT_LEAST_ONCE, false, payload, onPubAck);

        // wait for publish
        {
            std::unique_lock<std::mutex> lock(mutex);
            cv.wait(lock, [&]() { return published; });
        }

        // wait for message received callback
        {
            std::unique_lock<std::mutex> lock(mutex);
            cv.wait(lock, [&]() { return received; });
        }
>>>>>>> 06d214f4

            mqttConnection->OnConnectionCompleted = onConnectionCompleted;
            mqttConnection->OnDisconnect = onDisconnect;
            char clientId[32];
            snprintf(clientId, sizeof(clientId), "aws-crt-cpp-v2-%d", tries);
            mqttConnection->Connect(clientId, true);

            {
                std::unique_lock<std::mutex> lock(mutex);
                cv.wait(lock, [&]() { return connected; });
            }

            mqttConnection->Subscribe("/publish/me/senpai", QOS::AWS_MQTT_QOS_AT_LEAST_ONCE, onTest, onSubAck);

            {
                std::unique_lock<std::mutex> lock(mutex);
                cv.wait(lock, [&]() { return subscribed; });
            }

            Aws::Crt::ByteBuf payload = Aws::Crt::ByteBufFromCString("notice me pls");
            mqttConnection->Publish("/publish/me/senpai", QOS::AWS_MQTT_QOS_AT_LEAST_ONCE, false, payload, onPubAck);

            // wait for publish
            {
                std::unique_lock<std::mutex> lock(mutex);
                cv.wait(lock, [&]() { return published; });
            }

            // wait for message received callback
            {
                std::unique_lock<std::mutex> lock(mutex);
                cv.wait(lock, [&]() { return received; });
            }

            mqttConnection->Disconnect();
            {
                std::unique_lock<std::mutex> lock(mutex);
                cv.wait(lock, [&]() { return !connected; });
            }
            ASSERT_TRUE(mqttConnection);
        }
    }

    Aws::Crt::TestCleanupAndWait();

    return AWS_ERROR_SUCCESS;
}

AWS_TEST_CASE(IotPublishSubscribe, s_TestIotPublishSubscribe)<|MERGE_RESOLUTION|>--- conflicted
+++ resolved
@@ -62,8 +62,7 @@
 
         Aws::Crt::Mqtt::MqttClient mqttClient(clientBootstrap, allocator);
         ASSERT_TRUE(mqttClient);
-
-<<<<<<< HEAD
+S
         int tries = 0;
         while (tries++ < 10)
         {
@@ -107,83 +106,6 @@
                 published = true;
                 cv.notify_one();
             };
-=======
-    int tries = 0;
-    while (tries++ < 10)
-    {
-        auto mqttConnection =
-            mqttClient.NewConnection("a16523t7iy5uyg-ats.iot.us-east-1.amazonaws.com", 8883, socketOptions, tlsContext);
-
-        std::mutex mutex;
-        std::condition_variable cv;
-        bool connected = false;
-        bool subscribed = false;
-        bool published = false;
-        bool received = false;
-        auto onConnectionCompleted = [&](MqttConnection &, int errorCode, ReturnCode returnCode, bool sessionPresent) {
-            printf(
-                "%s errorCode=%d returnCode=%d sessionPresent=%d\n",
-                (errorCode == 0) ? "CONNECTED" : "COMPLETED",
-                errorCode,
-                (int)returnCode,
-                (int)sessionPresent);
-            connected = true;
-            cv.notify_one();
-        };
-        auto onDisconnect = [&](MqttConnection &) {
-            printf("DISCONNECTED\n");
-            connected = false;
-            cv.notify_one();
-        };
-        auto onTest = [&](MqttConnection &, const String &topic, const ByteBuf &payload) {
-            printf("GOT MESSAGE topic=%s payload=" PRInSTR "\n", topic.c_str(), AWS_BYTE_BUF_PRI(payload));
-            received = true;
-            cv.notify_one();
-        };
-        auto onSubAck = [&](MqttConnection &, uint16_t packetId, const String &topic, QOS qos, int) {
-            printf("SUBACK id=%d topic=%s qos=%d\n", packetId, topic.c_str(), qos);
-            subscribed = true;
-            cv.notify_one();
-        };
-        auto onPubAck = [&](MqttConnection &, uint16_t packetId, int) {
-            printf("PUBLISHED id=%d\n", packetId);
-            published = true;
-            cv.notify_one();
-        };
-
-        mqttConnection->OnConnectionCompleted = onConnectionCompleted;
-        mqttConnection->OnDisconnect = onDisconnect;
-        char clientId[32];
-        snprintf(clientId, sizeof(clientId), "aws-crt-cpp-v2-%d", tries);
-        mqttConnection->Connect(clientId, true);
-
-        {
-            std::unique_lock<std::mutex> lock(mutex);
-            cv.wait(lock, [&]() { return connected; });
-        }
-
-        mqttConnection->Subscribe("/publish/me/senpai", QOS::AWS_MQTT_QOS_AT_LEAST_ONCE, onTest, onSubAck);
-
-        {
-            std::unique_lock<std::mutex> lock(mutex);
-            cv.wait(lock, [&]() { return subscribed; });
-        }
-
-        Aws::Crt::ByteBuf payload = Aws::Crt::ByteBufFromCString("notice me pls");
-        mqttConnection->Publish("/publish/me/senpai", QOS::AWS_MQTT_QOS_AT_LEAST_ONCE, false, payload, onPubAck);
-
-        // wait for publish
-        {
-            std::unique_lock<std::mutex> lock(mutex);
-            cv.wait(lock, [&]() { return published; });
-        }
-
-        // wait for message received callback
-        {
-            std::unique_lock<std::mutex> lock(mutex);
-            cv.wait(lock, [&]() { return received; });
-        }
->>>>>>> 06d214f4
 
             mqttConnection->OnConnectionCompleted = onConnectionCompleted;
             mqttConnection->OnDisconnect = onDisconnect;
