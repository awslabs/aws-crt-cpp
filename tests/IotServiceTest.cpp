--- conflicted
+++ resolved
@@ -165,17 +165,11 @@
 
             mqttConnection->OnConnectionCompleted = onConnectionCompleted;
             mqttConnection->OnDisconnect = onDisconnect;
-<<<<<<< HEAD
             mqttConnection->OnConnectionSuccess = onConnectionSuccess;
             mqttConnection->OnConnectionClosed = onConnectionClosed;
-            char clientId[32];
-            snprintf(clientId, sizeof(clientId), "aws-crt-cpp-v2-%d", tries);
-            mqttConnection->Connect(clientId, true);
-=======
             Aws::Crt::UUID Uuid;
             Aws::Crt::String uuidStr = Uuid.ToString();
             mqttConnection->Connect(uuidStr.c_str(), true);
->>>>>>> b6f01cf8
 
             {
                 std::unique_lock<std::mutex> lock(mutex);
@@ -235,19 +229,8 @@
 
 AWS_TEST_CASE(IotPublishSubscribe, s_TestIotPublishSubscribe)
 
-<<<<<<< HEAD
 static int s_TestIotFailTest(Aws::Crt::Allocator *allocator, void *ctx)
-=======
-static int s_TestIotWillTest(Aws::Crt::Allocator *allocator, void *ctx)
->>>>>>> b6f01cf8
 {
-    using namespace Aws::Crt;
-    using namespace Aws::Crt::Io;
-    using namespace Aws::Crt::Mqtt;
-
-<<<<<<< HEAD
-    const char *credentialFiles[] = {TEST_CERTIFICATE, TEST_PRIVATEKEY, TEST_ROOTCA};
-=======
     aws_string *input_host = nullptr;
     aws_string *input_certificate = nullptr;
     aws_string *input_privateKey = nullptr;
@@ -268,7 +251,6 @@
 
     const char *credentialFiles[] = {
         aws_string_c_str(input_certificate), aws_string_c_str(input_privateKey), aws_string_c_str(input_rootCa)};
->>>>>>> b6f01cf8
 
     for (size_t fileIdx = 0; fileIdx < AWS_ARRAY_SIZE(credentialFiles); ++fileIdx)
     {
@@ -277,15 +259,11 @@
         if (!file.is_open())
         {
             printf("Required credential file %s is missing or unreadable, skipping test\n", credentialFiles[fileIdx]);
-<<<<<<< HEAD
-            return AWS_ERROR_SUCCESS;
-=======
             aws_string_destroy(input_host);
             aws_string_destroy(input_certificate);
             aws_string_destroy(input_privateKey);
             aws_string_destroy(input_rootCa);
             return AWS_OP_SKIP;
->>>>>>> b6f01cf8
         }
     }
 
@@ -293,15 +271,9 @@
     {
         Aws::Crt::ApiHandle apiHandle(allocator);
 
-<<<<<<< HEAD
-        Aws::Crt::Io::TlsContextOptions tlsCtxOptions =
-            Aws::Crt::Io::TlsContextOptions::InitClientWithMtls(TEST_CERTIFICATE, TEST_PRIVATEKEY);
-        tlsCtxOptions.OverrideDefaultTrustStore(nullptr, TEST_ROOTCA);
-=======
         Aws::Crt::Io::TlsContextOptions tlsCtxOptions = Aws::Crt::Io::TlsContextOptions::InitClientWithMtls(
             aws_string_c_str(input_certificate), aws_string_c_str(input_privateKey));
         tlsCtxOptions.OverrideDefaultTrustStore(nullptr, aws_string_c_str(input_rootCa));
->>>>>>> b6f01cf8
         Aws::Crt::Io::TlsContext tlsContext(tlsCtxOptions, Aws::Crt::Io::TlsMode::CLIENT, allocator);
         ASSERT_TRUE(tlsContext);
 
@@ -321,13 +293,12 @@
         Aws::Crt::Mqtt::MqttClient mqttClient(clientBootstrap, allocator);
         ASSERT_TRUE(mqttClient);
 
-<<<<<<< HEAD
         int tries = 0;
         while (tries++ < 10)
         {
             // Intentially use a bad port so we fail to connect
-            auto mqttConnection = mqttClient.NewConnection(
-                "a16523t7iy5uyg-ats.iot.us-east-1.amazonaws.com", 123, socketOptions, tlsContext);
+            auto mqttConnection =
+                mqttClient.NewConnection(aws_string_c_str(input_host), 123, socketOptions, tlsContext);
 
             std::mutex mutex;
             std::condition_variable cv;
@@ -366,9 +337,9 @@
             mqttConnection->OnDisconnect = onDisconnect;
             mqttConnection->OnConnectionFailure = onConnectionFailure;
             mqttConnection->OnConnectionClosed = onConnectionClosed;
-            char clientId[32];
-            snprintf(clientId, sizeof(clientId), "aws-crt-cpp-v2-%d", tries);
-            mqttConnection->Connect(clientId, true);
+            Aws::Crt::UUID Uuid;
+            Aws::Crt::String uuidStr = Uuid.ToString();
+            mqttConnection->Connect(uuidStr.c_str(), true);
 
             // Make sure the connection failure callback fired
             {
@@ -395,7 +366,75 @@
 }
 
 AWS_TEST_CASE(IotFailTest, s_TestIotFailTest)
-=======
+
+static int s_TestIotWillTest(Aws::Crt::Allocator *allocator, void *ctx)
+{
+    using namespace Aws::Crt;
+    using namespace Aws::Crt::Io;
+    using namespace Aws::Crt::Mqtt;
+
+    aws_string *input_host = nullptr;
+    aws_string *input_certificate = nullptr;
+    aws_string *input_privateKey = nullptr;
+    aws_string *input_rootCa = nullptr;
+    int envResult = s_GetEnvVariable(allocator, s_mqtt311_test_envName_iot_core_host, &input_host);
+    envResult |= s_GetEnvVariable(allocator, s_mqtt311_test_envName_iot_core_cert, &input_certificate);
+    envResult |= s_GetEnvVariable(allocator, s_mqtt311_test_envName_iot_core_key, &input_privateKey);
+    envResult |= s_GetEnvVariable(allocator, s_mqtt311_test_envName_iot_core_ca, &input_rootCa);
+    if (envResult != AWS_OP_SUCCESS)
+    {
+        printf("Required environment variable is not set or missing. Skipping test\n");
+        aws_string_destroy(input_host);
+        aws_string_destroy(input_certificate);
+        aws_string_destroy(input_privateKey);
+        aws_string_destroy(input_rootCa);
+        return AWS_OP_SKIP;
+    }
+
+    const char *credentialFiles[] = {
+        aws_string_c_str(input_certificate), aws_string_c_str(input_privateKey), aws_string_c_str(input_rootCa)};
+
+    for (size_t fileIdx = 0; fileIdx < AWS_ARRAY_SIZE(credentialFiles); ++fileIdx)
+    {
+        std::ifstream file;
+        file.open(credentialFiles[fileIdx]);
+        if (!file.is_open())
+        {
+            printf("Required credential file %s is missing or unreadable, skipping test\n", credentialFiles[fileIdx]);
+            aws_string_destroy(input_host);
+            aws_string_destroy(input_certificate);
+            aws_string_destroy(input_privateKey);
+            aws_string_destroy(input_rootCa);
+            return AWS_OP_SKIP;
+        }
+    }
+
+    (void)ctx;
+    {
+        Aws::Crt::ApiHandle apiHandle(allocator);
+
+        Aws::Crt::Io::TlsContextOptions tlsCtxOptions = Aws::Crt::Io::TlsContextOptions::InitClientWithMtls(
+            aws_string_c_str(input_certificate), aws_string_c_str(input_privateKey));
+        tlsCtxOptions.OverrideDefaultTrustStore(nullptr, aws_string_c_str(input_rootCa));
+        Aws::Crt::Io::TlsContext tlsContext(tlsCtxOptions, Aws::Crt::Io::TlsMode::CLIENT, allocator);
+        ASSERT_TRUE(tlsContext);
+
+        Aws::Crt::Io::SocketOptions socketOptions;
+        socketOptions.SetConnectTimeoutMs(3000);
+
+        Aws::Crt::Io::EventLoopGroup eventLoopGroup(0, allocator);
+        ASSERT_TRUE(eventLoopGroup);
+
+        Aws::Crt::Io::DefaultHostResolver defaultHostResolver(eventLoopGroup, 8, 30, allocator);
+        ASSERT_TRUE(defaultHostResolver);
+
+        Aws::Crt::Io::ClientBootstrap clientBootstrap(eventLoopGroup, defaultHostResolver, allocator);
+        ASSERT_TRUE(allocator);
+        clientBootstrap.EnableBlockingShutdown();
+
+        Aws::Crt::Mqtt::MqttClient mqttClient(clientBootstrap, allocator);
+        ASSERT_TRUE(mqttClient);
+
         Aws::Crt::UUID Uuid;
         Aws::Crt::String uuidStr = Uuid.ToString();
 
@@ -535,7 +574,6 @@
 }
 
 AWS_TEST_CASE(IotWillTest, s_TestIotWillTest)
->>>>>>> b6f01cf8
 
 static int s_TestIotStatisticsPublishWaitStatisticsDisconnect(Aws::Crt::Allocator *allocator, void *ctx)
 {
