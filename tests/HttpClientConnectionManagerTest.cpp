/*
 * Copyright 2010-2018 Amazon.com, Inc. or its affiliates. All Rights Reserved.
 *
 * Licensed under the Apache License, Version 2.0 (the "License").
 * You may not use this file except in compliance with the License.
 * A copy of the License is located at
 *
 *  http://aws.amazon.com/apache2.0
 *
 * or in the "license" file accompanying this file. This file is distributed
 * on an "AS IS" BASIS, WITHOUT WARRANTIES OR CONDITIONS OF ANY KIND, either
 * express or implied. See the License for the specific language governing
 * permissions and limitations under the License.
 */
#include <aws/crt/Api.h>
#include <aws/crt/crypto/Hash.h>
#include <aws/crt/http/HttpConnectionManager.h>
#include <aws/crt/io/Uri.h>

#include <aws/testing/aws_test_harness.h>

#include <aws/io/logging.h>

#include <condition_variable>
#include <mutex>

using namespace Aws::Crt;

/* make 30 connections, release them to the pool, then make sure the destructor cleans everything up properly. */
static int s_TestHttpClientConnectionManagerResourceSafety(struct aws_allocator *allocator, void *ctx)
{
    (void)ctx;
    Aws::Crt::ApiHandle apiHandle(allocator);

    Aws::Crt::Io::TlsContextOptions tlsCtxOptions = Aws::Crt::Io::TlsContextOptions::InitDefaultClient();

    Aws::Crt::Io::TlsContext tlsContext(tlsCtxOptions, Aws::Crt::Io::TlsMode::CLIENT, allocator);
    ASSERT_TRUE(tlsContext);

    Aws::Crt::Io::TlsConnectionOptions tlsConnectionOptions = tlsContext.NewConnectionOptions();

    ByteCursor cursor = ByteCursorFromCString("https://s3.amazonaws.com");
    Io::Uri uri(cursor, allocator);

    auto hostName = uri.GetHostName();
    tlsConnectionOptions.SetServerName(hostName);

    Aws::Crt::Io::SocketOptions socketOptions;
    AWS_ZERO_STRUCT(socketOptions);
    socketOptions.type = AWS_SOCKET_STREAM;
    socketOptions.domain = AWS_SOCKET_IPV4;
    socketOptions.connect_timeout_ms = 1000;

    Aws::Crt::Io::EventLoopGroup eventLoopGroup(0, allocator);
    ASSERT_TRUE(eventLoopGroup);

    Aws::Crt::Io::ClientBootstrap clientBootstrap(eventLoopGroup, allocator);
    ASSERT_TRUE(clientBootstrap);

    std::condition_variable semaphore;
    std::mutex semaphoreLock;
    size_t connectionCount = 0;
    size_t connectionsFailed = 0;
    size_t totalExpectedConnections = 30;

    Http::HttpClientConnectionManagerOptions connectionManagerOptions;
    connectionManagerOptions.bootstrap = &clientBootstrap;
    connectionManagerOptions.initialWindowSize = SIZE_MAX;
    connectionManagerOptions.socketOptions = &socketOptions;
    connectionManagerOptions.tlsConnectionOptions = &tlsConnectionOptions;
    connectionManagerOptions.hostName = hostName;
    connectionManagerOptions.port = 443;
    connectionManagerOptions.maxConnections = totalExpectedConnections;

    auto connectionManager =
        Http::HttpClientConnectionManager::NewClientConnectionManager(connectionManagerOptions, allocator);
    ASSERT_TRUE(connectionManager);

    Vector<std::shared_ptr<Http::HttpClientConnection>> connections;

    auto onConnectionAvailable = [&](std::shared_ptr<Http::HttpClientConnection> newConnection, int errorCode) {
        {
            std::lock_guard<std::mutex> lockGuard(semaphoreLock);

            if (!errorCode)
            {
                connections.push_back(newConnection);
                connectionCount++;
            }
            else
            {
                connectionsFailed++;
            }
        }
        semaphore.notify_one();
    };

    for (size_t i = 0; i < totalExpectedConnections; ++i)
    {
        ASSERT_TRUE(connectionManager->AcquireConnection(onConnectionAvailable));
    }
    std::unique_lock<std::mutex> uniqueLock(semaphoreLock);
    semaphore.wait(uniqueLock, [&]() { return connectionCount + connectionsFailed == totalExpectedConnections; });

    /* make sure the test was actually meaningful. */
    ASSERT_TRUE(connectionCount > 0);

    for (auto &connection : connections)
    {
        connectionManager->ReleaseConnection(connection);
    }
    connections.clear();

    /* now let everything tear down and make sure we don't leak or deadlock.*/
    return AWS_OP_SUCCESS;
}

AWS_TEST_CASE(HttpClientConnectionManagerResourceSafety, s_TestHttpClientConnectionManagerResourceSafety)

static int s_TestHttpClientConnectionWithPendingAcquisitions(struct aws_allocator *allocator, void *ctx)
{
    (void)ctx;
    Aws::Crt::ApiHandle apiHandle(allocator);

    Aws::Crt::Io::TlsContextOptions tlsCtxOptions = Aws::Crt::Io::TlsContextOptions::InitDefaultClient();

    Aws::Crt::Io::TlsContext tlsContext(tlsCtxOptions, Aws::Crt::Io::TlsMode::CLIENT, allocator);
    ASSERT_TRUE(tlsContext);

    Aws::Crt::Io::TlsConnectionOptions tlsConnectionOptions = tlsContext.NewConnectionOptions();

    ByteCursor cursor = ByteCursorFromCString("https://s3.amazonaws.com");
    Io::Uri uri(cursor, allocator);

    auto hostName = uri.GetHostName();
    tlsConnectionOptions.SetServerName(hostName);

    Aws::Crt::Io::SocketOptions socketOptions;
    AWS_ZERO_STRUCT(socketOptions);
    socketOptions.type = AWS_SOCKET_STREAM;
    socketOptions.domain = AWS_SOCKET_IPV4;
    socketOptions.connect_timeout_ms = 1000;

    Aws::Crt::Io::EventLoopGroup eventLoopGroup(0, allocator);
    ASSERT_TRUE(eventLoopGroup);

    Aws::Crt::Io::ClientBootstrap clientBootstrap(eventLoopGroup, allocator);
    ASSERT_TRUE(clientBootstrap);

    std::condition_variable semaphore;
    std::mutex semaphoreLock;
    size_t connectionCount = 0;
    size_t connectionsFailed = 0;
    size_t totalExpectedConnections = 30;

    Http::HttpClientConnectionManagerOptions connectionManagerOptions;
    connectionManagerOptions.bootstrap = &clientBootstrap;
    connectionManagerOptions.initialWindowSize = SIZE_MAX;
    connectionManagerOptions.socketOptions = &socketOptions;
    connectionManagerOptions.tlsConnectionOptions = &tlsConnectionOptions;
    connectionManagerOptions.hostName = hostName;
    connectionManagerOptions.port = 443;
    connectionManagerOptions.maxConnections = totalExpectedConnections / 2;

    auto connectionManager =
        Http::HttpClientConnectionManager::NewClientConnectionManager(connectionManagerOptions, allocator);
    ASSERT_TRUE(connectionManager);

    Vector<std::shared_ptr<Http::HttpClientConnection>> connections;

    auto onConnectionAvailable = [&](std::shared_ptr<Http::HttpClientConnection> newConnection, int errorCode) {
        {
            std::lock_guard<std::mutex> lockGuard(semaphoreLock);

            if (!errorCode)
            {
                connections.push_back(newConnection);
                connectionCount++;
            }
            else
            {
                connectionsFailed++;
            }
        }
        semaphore.notify_one();
    };

    {
        for (size_t i = 0; i < totalExpectedConnections; ++i)
        {
            ASSERT_TRUE(connectionManager->AcquireConnection(onConnectionAvailable));
        }
        std::unique_lock<std::mutex> uniqueLock(semaphoreLock);
        semaphore.wait(uniqueLock, [&]() {
            return connectionCount + connectionsFailed == connectionManagerOptions.maxConnections;
        });
    }

    /* make sure the test was actually meaningful. */
    ASSERT_TRUE(connectionCount > 0);

    Vector<std::shared_ptr<Http::HttpClientConnection>> connectionsCpy = connections;
    connections.clear();
    for (auto &connection : connectionsCpy)
    {
        connectionManager->ReleaseConnection(connection);
    }
    /* release should have given us more connections. */
    ASSERT_FALSE(connections.empty());
    for (auto &connection : connections)
    {
        connectionManager->ReleaseConnection(connection);
    }

    /* now let everything tear down and make sure we don't leak or deadlock.*/
    return AWS_OP_SUCCESS;
}

AWS_TEST_CASE(HttpClientConnectionWithPendingAcquisitions, s_TestHttpClientConnectionWithPendingAcquisitions)

static int s_TestHttpClientConnectionWithPendingAcquisitionsAndClosedConnections(
    struct aws_allocator *allocator,
    void *ctx)
{
    (void)ctx;
    Aws::Crt::ApiHandle apiHandle(allocator);

    aws_io_load_error_strings();
    aws_io_load_log_subject_strings();

    aws_logger_standard_options logOptions;
    AWS_ZERO_STRUCT(logOptions);
    logOptions.file = stderr;
    logOptions.level = AWS_LL_TRACE;

    aws_logger logger;
    aws_logger_init_standard(&logger, DefaultAllocator(), &logOptions);

<<<<<<< HEAD
    ByteCursor cursor = ByteCursorFromCString("https://s3.amazonaws.com");
    Io::Uri uri(cursor, allocator);
=======
    aws_logger_set(&logger);
>>>>>>> b4da1846

    {
        Aws::Crt::Io::TlsContextOptions tlsCtxOptions = Aws::Crt::Io::TlsContextOptions::InitDefaultClient();

<<<<<<< HEAD
    Aws::Crt::Io::SocketOptions socketOptions;
    AWS_ZERO_STRUCT(socketOptions);
    socketOptions.type = AWS_SOCKET_STREAM;
    socketOptions.domain = AWS_SOCKET_IPV4;
    socketOptions.connect_timeout_ms = 1000;
=======
        Aws::Crt::Io::TlsContext tlsContext(tlsCtxOptions, Aws::Crt::Io::TlsMode::CLIENT, allocator);
        ASSERT_TRUE(tlsContext);
>>>>>>> b4da1846

        Aws::Crt::Io::TlsConnectionOptions tlsConnectionOptions = tlsContext.NewConnectionOptions();

        ByteCursor cursor = ByteCursorFromCString("https://aws-crt-test-stuff.s3.amazonaws.com");
        Io::Uri uri(cursor, allocator);

        auto hostName = uri.GetHostName();
        tlsConnectionOptions.SetServerName(hostName);

        Aws::Crt::Io::SocketOptions socketOptions;
        AWS_ZERO_STRUCT(socketOptions);
        socketOptions.type = AWS_SOCKET_STREAM;
        socketOptions.domain = AWS_SOCKET_IPV4;
        socketOptions.connect_timeout_ms = 3000;

        Aws::Crt::Io::EventLoopGroup eventLoopGroup(0, allocator);
        ASSERT_TRUE(eventLoopGroup);

        Aws::Crt::Io::ClientBootstrap clientBootstrap(eventLoopGroup, allocator);
        ASSERT_TRUE(clientBootstrap);

        std::condition_variable semaphore;
        std::mutex semaphoreLock;
        size_t connectionCount = 0;
        size_t connectionsFailed = 0;
        size_t totalExpectedConnections = 30;

        Http::HttpClientConnectionManagerOptions connectionManagerOptions;
        connectionManagerOptions.bootstrap = &clientBootstrap;
        connectionManagerOptions.initialWindowSize = SIZE_MAX;
        connectionManagerOptions.socketOptions = &socketOptions;
        connectionManagerOptions.tlsConnectionOptions = &tlsConnectionOptions;
        connectionManagerOptions.hostName = hostName;
        connectionManagerOptions.port = 443;
        connectionManagerOptions.maxConnections = totalExpectedConnections / 2;

        auto connectionManager =
                Http::HttpClientConnectionManager::NewClientConnectionManager(connectionManagerOptions, allocator);
        ASSERT_TRUE(connectionManager);

        Vector<std::shared_ptr<Http::HttpClientConnection>> connections;

        auto onConnectionAvailable = [&](std::shared_ptr<Http::HttpClientConnection> newConnection, int errorCode) {
            {
                std::lock_guard<std::mutex> lockGuard(semaphoreLock);

                if (!errorCode) {
                    connections.push_back(newConnection);
                    connectionCount++;
                } else {
                    connectionsFailed++;
                }
            }
            semaphore.notify_one();
        };

        {
            for (size_t i = 0; i < totalExpectedConnections; ++i) {
                ASSERT_TRUE(connectionManager->AcquireConnection(onConnectionAvailable));
            }
            std::unique_lock<std::mutex> uniqueLock(semaphoreLock);
            semaphore.wait(uniqueLock, [&]() {
                return connectionCount + connectionsFailed == connectionManagerOptions.maxConnections;
            });
        }

        /* make sure the test was actually meaningful. */
        ASSERT_TRUE(connectionCount > 0);

<<<<<<< HEAD
    Vector<std::shared_ptr<Http::HttpClientConnection>> connectionsCpy = connections;
    connections.clear();
    size_t i = 0;
    for (auto &connection : connectionsCpy)
    {
        if (i++ & 0x01 && *connection)
=======
        Vector<std::shared_ptr<Http::HttpClientConnection>> connectionsCpy = connections;
        connections.clear();
        size_t i = 0;
        for (auto &connection : connectionsCpy) {
            if (i++ & 0x01) {
                connection->Close();
            }
            connectionManager->ReleaseConnection(connection);
        }
        /* new connections will have to be made in this case, wait for them to setup. */
>>>>>>> b4da1846
        {
            std::unique_lock<std::mutex> uniqueLock(semaphoreLock);
            semaphore.wait(uniqueLock,
                           [&]() { return connectionCount + connectionsFailed == totalExpectedConnections; });
        }
        /* release should have given us more connections. */
        ASSERT_FALSE(connections.empty());
        for (auto &connection : connections) {
            connectionManager->ReleaseConnection(connection);
        }
    }
    aws_logger_clean_up(&logger);

    /* now let everything tear down and make sure we don't leak or deadlock.*/
    return AWS_OP_SUCCESS;
}

AWS_TEST_CASE(
    HttpClientConnectionWithPendingAcquisitionsAndClosedConnections,
    s_TestHttpClientConnectionWithPendingAcquisitionsAndClosedConnections)<|MERGE_RESOLUTION|>--- conflicted
+++ resolved
@@ -104,11 +104,12 @@
 
     /* make sure the test was actually meaningful. */
     ASSERT_TRUE(connectionCount > 0);
-
-    for (auto &connection : connections)
-    {
-        connectionManager->ReleaseConnection(connection);
-    }
+    Vector<std::shared_ptr<Http::HttpClientConnection>> connectionsCpy = connections;
+    for (auto &connection : connectionsCpy)
+    {
+        connectionManager->ReleaseConnection(connection);
+    }
+    connectionsCpy.clear();
     connections.clear();
 
     /* now let everything tear down and make sure we don't leak or deadlock.*/
@@ -207,11 +208,14 @@
     }
     /* release should have given us more connections. */
     ASSERT_FALSE(connections.empty());
-    for (auto &connection : connections)
-    {
-        connectionManager->ReleaseConnection(connection);
-    }
-
+    connectionsCpy.clear();
+    connectionsCpy = connections;
+    for (auto &connection : connectionsCpy)
+    {
+        connectionManager->ReleaseConnection(connection);
+    }
+    connectionsCpy.clear();
+    connections.clear();
     /* now let everything tear down and make sure we don't leak or deadlock.*/
     return AWS_OP_SUCCESS;
 }
@@ -224,138 +228,103 @@
 {
     (void)ctx;
     Aws::Crt::ApiHandle apiHandle(allocator);
-
-    aws_io_load_error_strings();
-    aws_io_load_log_subject_strings();
-
-    aws_logger_standard_options logOptions;
-    AWS_ZERO_STRUCT(logOptions);
-    logOptions.file = stderr;
-    logOptions.level = AWS_LL_TRACE;
-
-    aws_logger logger;
-    aws_logger_init_standard(&logger, DefaultAllocator(), &logOptions);
-
-<<<<<<< HEAD
     ByteCursor cursor = ByteCursorFromCString("https://s3.amazonaws.com");
     Io::Uri uri(cursor, allocator);
-=======
-    aws_logger_set(&logger);
->>>>>>> b4da1846
-
-    {
-        Aws::Crt::Io::TlsContextOptions tlsCtxOptions = Aws::Crt::Io::TlsContextOptions::InitDefaultClient();
-
-<<<<<<< HEAD
+
+    Aws::Crt::Io::TlsContextOptions tlsCtxOptions = Aws::Crt::Io::TlsContextOptions::InitDefaultClient();
+
     Aws::Crt::Io::SocketOptions socketOptions;
     AWS_ZERO_STRUCT(socketOptions);
     socketOptions.type = AWS_SOCKET_STREAM;
     socketOptions.domain = AWS_SOCKET_IPV4;
     socketOptions.connect_timeout_ms = 1000;
-=======
-        Aws::Crt::Io::TlsContext tlsContext(tlsCtxOptions, Aws::Crt::Io::TlsMode::CLIENT, allocator);
-        ASSERT_TRUE(tlsContext);
->>>>>>> b4da1846
-
-        Aws::Crt::Io::TlsConnectionOptions tlsConnectionOptions = tlsContext.NewConnectionOptions();
-
-        ByteCursor cursor = ByteCursorFromCString("https://aws-crt-test-stuff.s3.amazonaws.com");
-        Io::Uri uri(cursor, allocator);
-
-        auto hostName = uri.GetHostName();
-        tlsConnectionOptions.SetServerName(hostName);
-
-        Aws::Crt::Io::SocketOptions socketOptions;
-        AWS_ZERO_STRUCT(socketOptions);
-        socketOptions.type = AWS_SOCKET_STREAM;
-        socketOptions.domain = AWS_SOCKET_IPV4;
-        socketOptions.connect_timeout_ms = 3000;
-
-        Aws::Crt::Io::EventLoopGroup eventLoopGroup(0, allocator);
-        ASSERT_TRUE(eventLoopGroup);
-
-        Aws::Crt::Io::ClientBootstrap clientBootstrap(eventLoopGroup, allocator);
-        ASSERT_TRUE(clientBootstrap);
-
-        std::condition_variable semaphore;
-        std::mutex semaphoreLock;
-        size_t connectionCount = 0;
-        size_t connectionsFailed = 0;
-        size_t totalExpectedConnections = 30;
-
-        Http::HttpClientConnectionManagerOptions connectionManagerOptions;
-        connectionManagerOptions.bootstrap = &clientBootstrap;
-        connectionManagerOptions.initialWindowSize = SIZE_MAX;
-        connectionManagerOptions.socketOptions = &socketOptions;
-        connectionManagerOptions.tlsConnectionOptions = &tlsConnectionOptions;
-        connectionManagerOptions.hostName = hostName;
-        connectionManagerOptions.port = 443;
-        connectionManagerOptions.maxConnections = totalExpectedConnections / 2;
-
-        auto connectionManager =
-                Http::HttpClientConnectionManager::NewClientConnectionManager(connectionManagerOptions, allocator);
-        ASSERT_TRUE(connectionManager);
-
-        Vector<std::shared_ptr<Http::HttpClientConnection>> connections;
-
-        auto onConnectionAvailable = [&](std::shared_ptr<Http::HttpClientConnection> newConnection, int errorCode) {
-            {
-                std::lock_guard<std::mutex> lockGuard(semaphoreLock);
-
-                if (!errorCode) {
-                    connections.push_back(newConnection);
-                    connectionCount++;
-                } else {
-                    connectionsFailed++;
-                }
-            }
-            semaphore.notify_one();
-        };
-
-        {
-            for (size_t i = 0; i < totalExpectedConnections; ++i) {
-                ASSERT_TRUE(connectionManager->AcquireConnection(onConnectionAvailable));
-            }
-            std::unique_lock<std::mutex> uniqueLock(semaphoreLock);
-            semaphore.wait(uniqueLock, [&]() {
-                return connectionCount + connectionsFailed == connectionManagerOptions.maxConnections;
-            });
-        }
-
-        /* make sure the test was actually meaningful. */
-        ASSERT_TRUE(connectionCount > 0);
-
-<<<<<<< HEAD
+    Aws::Crt::Io::TlsContext tlsContext(tlsCtxOptions, Aws::Crt::Io::TlsMode::CLIENT, allocator);
+    ASSERT_TRUE(tlsContext);
+
+    Aws::Crt::Io::TlsConnectionOptions tlsConnectionOptions = tlsContext.NewConnectionOptions();
+
+    auto hostName = uri.GetHostName();
+    tlsConnectionOptions.SetServerName(hostName);
+
+    Aws::Crt::Io::EventLoopGroup eventLoopGroup(0, allocator);
+    ASSERT_TRUE(eventLoopGroup);
+
+    Aws::Crt::Io::ClientBootstrap clientBootstrap(eventLoopGroup, allocator);
+    ASSERT_TRUE(clientBootstrap);
+
+    std::condition_variable semaphore;
+    std::mutex semaphoreLock;
+    std::atomic<size_t> connectionCount = 0;
+    std::atomic<size_t> connectionsFailed = 0;
+    size_t totalExpectedConnections = 30;
+
+    Http::HttpClientConnectionManagerOptions connectionManagerOptions;
+    connectionManagerOptions.bootstrap = &clientBootstrap;
+    connectionManagerOptions.initialWindowSize = SIZE_MAX;
+    connectionManagerOptions.socketOptions = &socketOptions;
+    connectionManagerOptions.tlsConnectionOptions = &tlsConnectionOptions;
+    connectionManagerOptions.hostName = hostName;
+    connectionManagerOptions.port = 443;
+    connectionManagerOptions.maxConnections = totalExpectedConnections / 2;
+
+    auto connectionManager =
+        Http::HttpClientConnectionManager::NewClientConnectionManager(connectionManagerOptions, allocator);
+    ASSERT_TRUE(connectionManager);
+
+    Vector<std::shared_ptr<Http::HttpClientConnection>> connections;
+
+    auto onConnectionAvailable = [&](std::shared_ptr<Http::HttpClientConnection> newConnection, int errorCode) {
+        {
+            std::lock_guard<std::mutex> lockGuard(semaphoreLock);
+
+            if (!errorCode)
+            {
+                connections.push_back(newConnection);
+                connectionCount++;
+            }
+            else
+            {
+                connectionsFailed++;
+            }
+        }
+        semaphore.notify_one();
+    };
+
+    {
+        for (size_t i = 0; i < totalExpectedConnections; ++i)
+        {
+            ASSERT_TRUE(connectionManager->AcquireConnection(onConnectionAvailable));
+        }
+        std::unique_lock<std::mutex> uniqueLock(semaphoreLock);
+        semaphore.wait(uniqueLock, [&]() {
+            return connectionCount + connectionsFailed == connectionManagerOptions.maxConnections;
+        });
+    }
+
+    /* make sure the test was actually meaningful. */
+    ASSERT_TRUE(connectionCount > 0);
+
     Vector<std::shared_ptr<Http::HttpClientConnection>> connectionsCpy = connections;
+    fprintf(stderr, "remaining connections %d\n", (int)connectionsCpy.size());
     connections.clear();
     size_t i = 0;
     for (auto &connection : connectionsCpy)
     {
         if (i++ & 0x01 && *connection)
-=======
-        Vector<std::shared_ptr<Http::HttpClientConnection>> connectionsCpy = connections;
-        connections.clear();
-        size_t i = 0;
-        for (auto &connection : connectionsCpy) {
-            if (i++ & 0x01) {
-                connection->Close();
-            }
-            connectionManager->ReleaseConnection(connection);
-        }
-        /* new connections will have to be made in this case, wait for them to setup. */
->>>>>>> b4da1846
-        {
-            std::unique_lock<std::mutex> uniqueLock(semaphoreLock);
-            semaphore.wait(uniqueLock,
-                           [&]() { return connectionCount + connectionsFailed == totalExpectedConnections; });
-        }
-        /* release should have given us more connections. */
-        ASSERT_FALSE(connections.empty());
-        for (auto &connection : connections) {
-            connectionManager->ReleaseConnection(connection);
-        }
-    }
-    aws_logger_clean_up(&logger);
+        {
+            connection->Close();
+        }
+        connectionManager->ReleaseConnection(connection);
+    }
+    std::unique_lock<std::mutex> uniqueLock(semaphoreLock);
+    semaphore.wait(uniqueLock, [&]() { return (connectionCount + connectionsFailed == totalExpectedConnections); });
+
+    /* release should have given us more connections. */
+    ASSERT_FALSE(connections.empty());
+    for (auto &connection : connections)
+    {
+        connectionManager->ReleaseConnection(connection);
+    }
 
     /* now let everything tear down and make sure we don't leak or deadlock.*/
     return AWS_OP_SUCCESS;
