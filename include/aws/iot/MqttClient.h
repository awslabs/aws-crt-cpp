#pragma once
/**
 * Copyright Amazon.com, Inc. or its affiliates. All Rights Reserved.
 * SPDX-License-Identifier: Apache-2.0.
 */
#include <aws/crt/Exports.h>
#include <aws/crt/auth/Sigv4Signing.h>
#include <aws/crt/mqtt/MqttClient.h>

namespace Aws
{
    namespace Iot
    {
        class MqttClient;

        /**
         * Represents a unique configuration for connecting to a single endpoint. You can use a single instance of this
         * class PER endpoint you want to connect to. This object must live through the lifetime of your connection.
         */
        class AWS_CRT_CPP_API MqttClientConnectionConfig final
        {
          public:
            static MqttClientConnectionConfig CreateInvalid(int lastError) noexcept;

            /**
             * Creates a client configuration for use with making new AWS Iot specific MQTT Connections with MTLS.
             */
            MqttClientConnectionConfig(
                const Crt::String &endpoint,
                uint16_t port,
                const Crt::Io::SocketOptions &socketOptions,
                Crt::Io::TlsContext &&tlsContext);

            /**
             * Creates a client configuration for use with making new AWS Iot specific MQTT Connections with web
             * sockets. interceptor: a callback invoked during web socket handshake giving you the opportunity to mutate
             * the request for authorization/signing purposes. If not specified, it's assumed you don't need to sign the
             * request. proxyOptions: optional, if you want to use a proxy with websockets, specify the configuration
             * options here.
             *
             * If proxy options are used, the tlsContext is applied to the connection to the remote endpoint, NOT the
             * proxy. To make a tls connection to the proxy itself, you'll want to specify tls options in proxyOptions.
             */
            MqttClientConnectionConfig(
                const Crt::String &endpoint,
                uint16_t port,
                const Crt::Io::SocketOptions &socketOptions,
                Crt::Io::TlsContext &&tlsContext,
                Crt::Mqtt::OnWebSocketHandshakeIntercept &&interceptor,
                const Crt::Optional<Crt::Http::HttpClientConnectionProxyOptions> &proxyOptions);

            /**
             * @return true if the instance is in a valid state, false otherwise.
             */
            explicit operator bool() const noexcept { return m_context ? true : false; }
            /**
             * @return the value of the last aws error encountered by operations on this instance.
             */
            int LastError() const noexcept { return m_lastError; }

          private:
            MqttClientConnectionConfig(int lastError) noexcept;

            MqttClientConnectionConfig(
                const Crt::String &endpoint,
                uint16_t port,
                const Crt::Io::SocketOptions &socketOptions,
                Crt::Io::TlsContext &&tlsContext,
                const Crt::Optional<Crt::Http::HttpClientConnectionProxyOptions> &proxyOptions);

            Crt::String m_endpoint;
            uint16_t m_port;
            Crt::Io::TlsContext m_context;
            Crt::Io::SocketOptions m_socketOptions;
            Crt::Mqtt::OnWebSocketHandshakeIntercept m_webSocketInterceptor;
            Crt::Optional<Crt::Http::HttpClientConnectionProxyOptions> m_proxyOptions;
            int m_lastError;

            friend class MqttClient;
            friend class MqttClientConnectionConfigBuilder;
        };

        using CreateSigningConfig = std::function<std::shared_ptr<Crt::Auth::ISigningConfig>(void)>;

        struct AWS_CRT_CPP_API WebsocketConfig
        {
            /**
             * Create a websocket configuration for use with the default credentials provider chain. Signing region
             * will be used for Sigv4 signature calculations.
             */
            WebsocketConfig(
                const Crt::String &signingRegion,
                Crt::Io::ClientBootstrap *bootstrap,
                Crt::Allocator *allocator = Crt::g_allocator) noexcept;

            /**
             * Create a websocket configuration for use with a custom credentials provider. Signing region will be use
             * for Sigv4 signature calculations.
             */
            WebsocketConfig(
                const Crt::String &signingRegion,
                const std::shared_ptr<Crt::Auth::ICredentialsProvider> &credentialsProvider,
                Crt::Allocator *allocator = Crt::g_allocator) noexcept;

            /**
             * Create a websocket configuration for use with a custom credentials provider, and a custom signer.
             *
             * You'll need to provide a function for use with creating a signing Config and pass it to
             * createSigningConfig.
             *
             * This is useful for cases use with:
             * https://docs.aws.amazon.com/iot/latest/developerguide/custom-auth.html
             */
            WebsocketConfig(
                const std::shared_ptr<Crt::Auth::ICredentialsProvider> &credentialsProvider,
                const std::shared_ptr<Crt::Auth::IHttpRequestSigner> &signer,
                CreateSigningConfig createSigningConfig) noexcept;

            std::shared_ptr<Crt::Auth::ICredentialsProvider> CredentialsProvider;
            std::shared_ptr<Crt::Auth::IHttpRequestSigner> Signer;
            CreateSigningConfig CreateSigningConfigCb;

            /**
<<<<<<< HEAD
             * @Deprecated Specify ProxyOptions to use a proxy with your websocket connection.
=======
             * @deprecated Specify ProxyOptions to use a proxy with your websocket connection.
>>>>>>> 67b37c2e
             *
             * If MqttClientConnectionConfigBuilder::m_proxyOptions is valid, then that will be used over
             * this value.
             */
            Crt::Optional<Crt::Http::HttpClientConnectionProxyOptions> ProxyOptions;
            Crt::String SigningRegion;
            Crt::String ServiceName;
        };

        /**
         * Represents configuration parameters for building a MqttClientConnectionConfig object. You can use a single
         * instance of this class PER MqttClientConnectionConfig you want to generate. If you want to generate a config
         * for a different endpoint or port etc... you need a new instance of this class.
         */
        class AWS_CRT_CPP_API MqttClientConnectionConfigBuilder final
        {
          public:
            MqttClientConnectionConfigBuilder();

            /**
             * Sets the builder up for MTLS using certPath and pkeyPath. These are files on disk and must be in the PEM
             * format.
             */
            MqttClientConnectionConfigBuilder(
                const char *certPath,
                const char *pkeyPath,
                Crt::Allocator *allocator = Crt::g_allocator) noexcept;

            /**
             * Sets the builder up for MTLS using cert and pkey. These are in-memory buffers and must be in the PEM
             * format.
             */
            MqttClientConnectionConfigBuilder(
                const Crt::ByteCursor &cert,
                const Crt::ByteCursor &pkey,
                Crt::Allocator *allocator = Crt::g_allocator) noexcept;

            /**
             * Sets the builder up for Websocket connection.
             */
            MqttClientConnectionConfigBuilder(
                const WebsocketConfig &config,
                Crt::Allocator *allocator = Crt::g_allocator) noexcept;

            /**
             * Sets endpoint to connect to.
             */
            MqttClientConnectionConfigBuilder &WithEndpoint(const Crt::String &endpoint);

            /**
             * Sets endpoint to connect to.
             */
            MqttClientConnectionConfigBuilder &WithEndpoint(Crt::String &&endpoint);

            /**
             * Overrides the default port. By default, if ALPN is supported, 443 will be used. Otherwise 8883 will be
             * used. If you specify 443 and ALPN is not supported, we will still attempt to connect over 443 without
             * ALPN.
             */
            MqttClientConnectionConfigBuilder &WithPortOverride(uint16_t port) noexcept;

            /**
             * Sets the certificate authority for the endpoint you're connecting to. This is a path to a file on disk
             * and must be in PEM format.
             */
            MqttClientConnectionConfigBuilder &WithCertificateAuthority(const char *caPath) noexcept;

            /**
             * Sets the certificate authority for the endpoint you're connecting to. This is an in-memory buffer and
             * must be in PEM format.
             */
            MqttClientConnectionConfigBuilder &WithCertificateAuthority(const Crt::ByteCursor &cert) noexcept;

            /** TCP option: Enables TCP keep alive. Defaults to off. */
            MqttClientConnectionConfigBuilder &WithTcpKeepAlive() noexcept;

            /** TCP option: Sets the connect timeout. Defaults to 3 seconds. */
            MqttClientConnectionConfigBuilder &WithTcpConnectTimeout(uint32_t connectTimeoutMs) noexcept;

            /** TCP option: Sets time before keep alive probes are sent. Defaults to kernel defaults */
            MqttClientConnectionConfigBuilder &WithTcpKeepAliveTimeout(uint16_t keepAliveTimeoutSecs) noexcept;

            /**
             * TCP option: Sets the frequency of sending keep alive probes in seconds once the keep alive timeout
             * expires. Defaults to kernel defaults.
             */
            MqttClientConnectionConfigBuilder &WithTcpKeepAliveInterval(uint16_t keepAliveIntervalSecs) noexcept;

            /**
             * TCP option: Sets the amount of keep alive probes allowed to fail before the connection is terminated.
             * Defaults to kernel defaults.
             */
            MqttClientConnectionConfigBuilder &WithTcpKeepAliveMaxProbes(uint16_t maxProbes) noexcept;

            MqttClientConnectionConfigBuilder &WithMinimumTlsVersion(aws_tls_versions minimumTlsVersion) noexcept;

            /**
             * Sets http proxy options. In order to use an http proxy with mqtt either
             *   (1) Websockets are used
             *   (2) Mqtt-over-tls is used and the ALPN list of the tls context contains a tag that resolves to mqtt
             */
            MqttClientConnectionConfigBuilder &WithHttpProxyOptions(
                const Crt::Http::HttpClientConnectionProxyOptions &proxyOptions) noexcept;

            /**
             * Builds a client configuration object from the set options.
             */
            MqttClientConnectionConfig Build() noexcept;
            /**
             * @return true if the instance is in a valid state, false otherwise.
             */
            explicit operator bool() const noexcept { return m_isGood; }
            /**
             * @return the value of the last aws error encountered by operations on this instance.
             */
            int LastError() const noexcept { return aws_last_error(); }

          private:
            Crt::Allocator *m_allocator;
            Crt::String m_endpoint;
            uint16_t m_portOverride;
            Crt::Io::SocketOptions m_socketOptions;
            Crt::Io::TlsContextOptions m_contextOptions;
            Crt::Optional<WebsocketConfig> m_websocketConfig;
            Crt::Optional<Crt::Http::HttpClientConnectionProxyOptions> m_proxyOptions;

            bool m_isGood;
        };

        /**
         * AWS IOT specific Mqtt Client. Sets defaults for using the AWS IOT service. You'll need an instance of
         * MqttClientConnectionConfig to use. Once NewConnection returns, you use it's return value identically
         * to how you would use Aws::Crt::Mqtt::MqttConnection
         */
        class AWS_CRT_CPP_API MqttClient final
        {
          public:
            MqttClient(Crt::Io::ClientBootstrap &bootstrap, Crt::Allocator *allocator = Crt::g_allocator) noexcept;

            std::shared_ptr<Crt::Mqtt::MqttConnection> NewConnection(const MqttClientConnectionConfig &config) noexcept;
            /**
             * @return the value of the last aws error encountered by operations on this instance.
             */
            int LastError() const noexcept { return m_client.LastError(); }
            /**
             * @return true if the instance is in a valid state, false otherwise.
             */
            explicit operator bool() const noexcept { return m_client ? true : false; }

          private:
            Crt::Mqtt::MqttClient m_client;
            int m_lastError;
        };
    } // namespace Iot
} // namespace Aws<|MERGE_RESOLUTION|>--- conflicted
+++ resolved
@@ -121,11 +121,7 @@
             CreateSigningConfig CreateSigningConfigCb;
 
             /**
-<<<<<<< HEAD
-             * @Deprecated Specify ProxyOptions to use a proxy with your websocket connection.
-=======
              * @deprecated Specify ProxyOptions to use a proxy with your websocket connection.
->>>>>>> 67b37c2e
              *
              * If MqttClientConnectionConfigBuilder::m_proxyOptions is valid, then that will be used over
              * this value.
