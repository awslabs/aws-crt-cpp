--- conflicted
+++ resolved
@@ -37,14 +37,7 @@
                  * each processor on the machine.
                  */
                 EventLoopGroup(uint16_t threadCount = 0, Allocator *allocator = g_allocator) noexcept;
-<<<<<<< HEAD
-                EventLoopGroup(
-                    uint16_t cpuGroup,
-                    uint16_t threadCount = 0,
-                    Allocator *allocator = g_allocator) noexcept;
-=======
                 EventLoopGroup(uint16_t cpuGroup, uint16_t threadCount, Allocator *allocator = g_allocator) noexcept;
->>>>>>> 94c7102e
                 ~EventLoopGroup();
                 EventLoopGroup(const EventLoopGroup &) = delete;
                 EventLoopGroup(EventLoopGroup &&) noexcept;
