/**
 * Copyright Amazon.com, Inc. or its affiliates. All Rights Reserved.
 * SPDX-License-Identifier: Apache-2.0.
 */
#include <aws/crt/mqtt/Mqtt5Client.h>
#include <aws/crt/mqtt/Mqtt5ClientCore.h>
#include <aws/crt/mqtt/Mqtt5Packets.h>

#include <aws/crt/Api.h>
#include <aws/crt/StlAllocator.h>
#include <aws/crt/http/HttpProxyStrategy.h>
#include <aws/crt/http/HttpRequestResponse.h>
#include <aws/crt/io/Bootstrap.h>
#include <aws/iot/MqttClient.h>

#include <utility>

namespace Aws
{
    namespace Crt
    {
        namespace Mqtt5
        {
<<<<<<< HEAD
            struct PubAckCallbackData : public std::enable_shared_from_this<PubAckCallbackData>
            {
                PubAckCallbackData(Allocator *alloc = ApiAllocator()) : client(nullptr), allocator(alloc) {}

                Mqtt5Client *client;
                OnPublishCompletionHandler onPublishCompletion;
                Allocator *allocator;
            };

            struct SubAckCallbackData
            {
                SubAckCallbackData(Allocator *alloc = ApiAllocator()) : client(nullptr), allocator(alloc) {}

                Mqtt5Client *client;
                OnSubscribeCompletionHandler onSubscribeCompletion;
                Allocator *allocator;
            };

            struct UnSubAckCallbackData
            {
                UnSubAckCallbackData(Allocator *alloc = ApiAllocator()) : client(nullptr), allocator(alloc) {}

                Mqtt5Client *client;
                OnUnsubscribeCompletionHandler onUnsubscribeCompletion;
                Allocator *allocator;
            };

            void Mqtt5Client::s_lifeCycleEventCallback(const struct aws_mqtt5_client_lifecycle_event *event)
            {
                Mqtt5Client *client = reinterpret_cast<Mqtt5Client *>(event->user_data);
                AWS_ASSERT(client != nullptr);

                switch (event->event_type)
                {
                    case AWS_MQTT5_CLET_STOPPED:
                        AWS_LOGF_INFO(AWS_LS_MQTT5_CLIENT, "Lifecycle event: Client Stopped!");
                        if (client->onStopped)
                        {
                            OnStoppedEventData eventData;
                            client->onStopped(*client, eventData);
                        }
                        break;

                    case AWS_MQTT5_CLET_ATTEMPTING_CONNECT:
                        AWS_LOGF_INFO(AWS_LS_MQTT5_CLIENT, "Lifecycle event: Attempting Connect!");
                        if (client->onAttemptingConnect)
                        {
                            OnAttemptingConnectEventData eventData;
                            client->onAttemptingConnect(*client, eventData);
                        }
                        break;

                    case AWS_MQTT5_CLET_CONNECTION_FAILURE:
                        AWS_LOGF_INFO(AWS_LS_MQTT5_CLIENT, "Lifecycle event: Connection Failure!");
                        AWS_LOGF_INFO(
                            AWS_LS_MQTT5_CLIENT,
                            "  Error Code: %d(%s)",
                            event->error_code,
                            aws_error_debug_str(event->error_code));
                        if (client->onConnectionFailure)
                        {
                            OnConnectionFailureEventData eventData;
                            eventData.errorCode = event->error_code;
                            std::shared_ptr<ConnAckPacket> packet = nullptr;
                            if (event->connack_data != NULL)
                            {
                                packet = Aws::Crt::MakeShared<ConnAckPacket>(
                                    client->m_allocator, *event->connack_data, client->m_allocator);
                                eventData.connAckPacket = packet;
                            }
                            client->onConnectionFailure(*client, eventData);
                        }
                        break;

                    case AWS_MQTT5_CLET_CONNECTION_SUCCESS:
                        AWS_LOGF_INFO(AWS_LS_MQTT5_CLIENT, "Lifecycle event: Connection Success!");
                        if (client->onConnectionSuccess)
                        {
                            OnConnectionSuccessEventData eventData;

                            std::shared_ptr<ConnAckPacket> packet = nullptr;
                            if (event->connack_data != NULL)
                            {
                                packet = Aws::Crt::MakeShared<ConnAckPacket>(ApiAllocator(), *event->connack_data);
                            }

                            std::shared_ptr<NegotiatedSettings> neg_settings = nullptr;
                            if (event->settings != NULL)
                            {
                                neg_settings =
                                    Aws::Crt::MakeShared<NegotiatedSettings>(ApiAllocator(), *event->settings);
                            }

                            eventData.connAckPacket = packet;
                            eventData.negotiatedSettings = neg_settings;
                            client->onConnectionSuccess(*client, eventData);
                        }
                        break;

                    case AWS_MQTT5_CLET_DISCONNECTION:
                        AWS_LOGF_INFO(
                            AWS_LS_MQTT5_CLIENT,
                            "  Error Code: %d(%s)",
                            event->error_code,
                            aws_error_debug_str(event->error_code));
                        if (client->onDisconnection)
                        {
                            OnDisconnectionEventData eventData;
                            std::shared_ptr<DisconnectPacket> disconnection = nullptr;
                            if (event->disconnect_data != nullptr)
                            {
                                disconnection = Aws::Crt::MakeShared<DisconnectPacket>(
                                    client->m_allocator, *event->disconnect_data, client->m_allocator);
                            }
                            eventData.errorCode = event->error_code;
                            eventData.disconnectPacket = disconnection;
                            client->onDisconnection(*client, eventData);
                        }
                        break;
                }
            }

            void Mqtt5Client::s_publishReceivedCallback(
                const struct aws_mqtt5_packet_publish_view *publish,
                void *user_data)
            {
                AWS_LOGF_INFO(AWS_LS_MQTT5_CLIENT, "on publish recieved callback");
                Mqtt5Client *client = reinterpret_cast<Mqtt5Client *>(user_data);
                if (client != nullptr && client->onPublishReceived != nullptr)
                {
                    if (publish != NULL)
                    {
                        std::shared_ptr<PublishPacket> packet =
                            std::make_shared<PublishPacket>(*publish, client->m_allocator);
                        PublishReceivedEventData eventData;
                        eventData.publishPacket = packet;
                        client->onPublishReceived(*client, eventData);
                    }
                    else
                    {
                        AWS_LOGF_ERROR(AWS_LS_MQTT5_CLIENT, "Failed to access Publish packet view.");
                    }
                }
            }

            void Mqtt5Client::s_publishCompletionCallback(
                enum aws_mqtt5_packet_type packet_type,
                const void *publshCompletionPacket,
                int error_code,
                void *complete_ctx)
            {
                AWS_LOGF_INFO(AWS_LS_MQTT5_CLIENT, "Publish completion callback triggered.");
                auto callbackData = reinterpret_cast<PubAckCallbackData *>(complete_ctx);
                AWS_ASSERT(callbackData != nullptr);
                AWS_ASSERT(callbackData->client != nullptr);

                std::shared_ptr<PublishResult> publish = nullptr;
                switch (packet_type)
                {
                    case aws_mqtt5_packet_type::AWS_MQTT5_PT_PUBACK:
                    {
                        if (publshCompletionPacket != NULL)
                        {
                            std::shared_ptr<PubAckPacket> packet = std::make_shared<PubAckPacket>(
                                *(aws_mqtt5_packet_puback_view *)publshCompletionPacket, callbackData->allocator);
                            publish = std::make_shared<PublishResult>(std::move(packet));
                        }
                        else // This should never happened.
                        {
                            AWS_LOGF_INFO(AWS_LS_MQTT5_CLIENT, "The PubAck Packet is invalid.");
                            publish = std::make_shared<PublishResult>(AWS_ERROR_INVALID_ARGUMENT);
                        }
                        break;
                    }
                    case aws_mqtt5_packet_type::AWS_MQTT5_PT_NONE:
                    {
                        publish = std::make_shared<PublishResult>(error_code);
                        break;
                    }
                    default: // Invalid packet type
                    {
                        AWS_LOGF_INFO(AWS_LS_MQTT5_CLIENT, "Invalid Packet Type.");
                        publish = std::make_shared<PublishResult>(AWS_ERROR_INVALID_ARGUMENT);
                        break;
                    }
                }
                if (callbackData->onPublishCompletion != NULL)
                {
                    callbackData->onPublishCompletion(*(callbackData->client), error_code, publish);
                }

                Crt::Delete(callbackData, callbackData->allocator);
            }

            void Mqtt5Client::s_onWebsocketHandshake(
                struct aws_http_message *rawRequest,
                void *user_data,
                aws_mqtt5_transform_websocket_handshake_complete_fn *complete_fn,
                void *complete_ctx)
            {
                auto client = reinterpret_cast<Mqtt5Client *>(user_data);

                Allocator *allocator = client->m_allocator;
                // we have to do this because of private constructors.
                auto toSeat =
                    reinterpret_cast<Http::HttpRequest *>(aws_mem_acquire(allocator, sizeof(Http::HttpRequest)));
                toSeat = new (toSeat) Http::HttpRequest(allocator, rawRequest);

                std::shared_ptr<Http::HttpRequest> request = std::shared_ptr<Http::HttpRequest>(
                    toSeat, [allocator](Http::HttpRequest *ptr) { Crt::Delete(ptr, allocator); });

                auto onInterceptComplete =
                    [complete_fn,
                     complete_ctx](const std::shared_ptr<Http::HttpRequest> &transformedRequest, int errorCode) {
                        complete_fn(transformedRequest->GetUnderlyingMessage(), errorCode, complete_ctx);
                    };

                client->websocketInterceptor(request, onInterceptComplete);
            }

            void Mqtt5Client::s_clientTerminationCompletion(void *complete_ctx)
            {
                Mqtt5Client *client = reinterpret_cast<Mqtt5Client *>(complete_ctx);
                std::unique_lock<std::mutex> lock(client->m_terminationMutex);
                client->m_terminationPredicate = true;
                client->m_terminationCondition.notify_all();
            }

            void Mqtt5Client::s_subscribeCompletionCallback(
                const aws_mqtt5_packet_suback_view *suback,
                int error_code,
                void *complete_ctx)
            {
                SubAckCallbackData *callbackData = reinterpret_cast<SubAckCallbackData *>(complete_ctx);
                AWS_ASSERT(callbackData != nullptr);
                AWS_ASSERT(callbackData->client != nullptr);

                std::shared_ptr<SubAckPacket> packet = nullptr;
                if (suback != nullptr)
                {
                    packet = std::make_shared<SubAckPacket>(*suback, callbackData->allocator);
                }

                if (error_code != 0)
                {
                    AWS_LOGF_INFO(
                        AWS_LS_MQTT5_CLIENT,
                        "SubscribeCompletion Failed with Error Code: %d(%s)",
                        error_code,
                        aws_error_debug_str(error_code));
                }

                if (callbackData->onSubscribeCompletion)
                {
                    callbackData->onSubscribeCompletion(*(callbackData->client), error_code, packet);
                }
                Crt::Delete(callbackData, callbackData->allocator);
            }

            void Mqtt5Client::s_unsubscribeCompletionCallback(
                const aws_mqtt5_packet_unsuback_view *unsuback,
                int error_code,
                void *complete_ctx)
            {
                UnSubAckCallbackData *callbackData = reinterpret_cast<UnSubAckCallbackData *>(complete_ctx);
                AWS_ASSERT(callbackData != nullptr);
                AWS_ASSERT(callbackData->client != nullptr);

                std::shared_ptr<UnSubAckPacket> packet = nullptr;
                if (unsuback != nullptr)
                {
                    packet = std::make_shared<UnSubAckPacket>(*unsuback, callbackData->allocator);
                }

                if (error_code != 0)
                {
                    AWS_LOGF_INFO(
                        AWS_LS_MQTT5_CLIENT,
                        "UnsubscribeCompletion Failed with Error Code: %d(%s)",
                        error_code,
                        aws_error_debug_str(error_code));
                }

                if (callbackData->onUnsubscribeCompletion != NULL)
                {
                    callbackData->onUnsubscribeCompletion(*(callbackData->client), error_code, packet);
                }

                Crt::Delete(callbackData, callbackData->allocator);
            }

=======
>>>>>>> 800e0ef4
            Mqtt5Client::Mqtt5Client(const Mqtt5ClientOptions &options, Allocator *allocator) noexcept
                : m_client_core(nullptr), m_allocator(allocator)
            {
                m_client_core = Mqtt5ClientCore::NewMqtt5ClientCore(options, allocator);
            }

            Mqtt5Client::~Mqtt5Client()
            {
                m_client_core->Close();
                m_client_core.reset();
            }

            std::shared_ptr<Mqtt5Client> Mqtt5Client::NewMqtt5Client(
                const Mqtt5ClientOptions &options,
                Allocator *allocator) noexcept
            {
                /* Copied from MqttClient.cpp:ln754 */
                // As the constructor is private, make share would not work here. We do make_share manually.
                Mqtt5Client *toSeat = reinterpret_cast<Mqtt5Client *>(aws_mem_acquire(allocator, sizeof(Mqtt5Client)));
                if (!toSeat)
                {
                    return nullptr;
                }

                toSeat = new (toSeat) Mqtt5Client(options, allocator);

                // Creation failed, make sure we release the allocated memory
                if (!*toSeat)
                {
                    Crt::Delete(toSeat, allocator);
                    return nullptr;
                }

                return std::shared_ptr<Mqtt5Client>(
                    toSeat, [allocator](Mqtt5Client *client) { Crt::Delete(client, allocator); });
            }

            Mqtt5Client::operator bool() const noexcept { return m_client_core != nullptr; }

            int Mqtt5Client::LastError() const noexcept { return aws_last_error(); }

            bool Mqtt5Client::Start() const noexcept
            {
                if (m_client_core == nullptr)
                    return false;
                return aws_mqtt5_client_start(m_client_core->m_client) == AWS_OP_SUCCESS;
            }

            bool Mqtt5Client::Stop() noexcept
            {
                if (m_client_core == nullptr)
                    return false;
                return aws_mqtt5_client_stop(m_client_core->m_client, NULL, NULL) == AWS_OP_SUCCESS;
            }

            bool Mqtt5Client::Stop(std::shared_ptr<DisconnectPacket> disconnectOptions) noexcept
            {
                if (m_client_core == nullptr)
                    return false;
                if (disconnectOptions == nullptr)
                {
                    return Stop();
                }

                aws_mqtt5_packet_disconnect_view disconnect_packet;
                AWS_ZERO_STRUCT(disconnect_packet);
                if (disconnectOptions->initializeRawOptions(disconnect_packet) == false)
                {
                    return false;
                }
                return aws_mqtt5_client_stop(m_client_core->m_client, &disconnect_packet, NULL) == AWS_OP_SUCCESS;
            }

            bool Mqtt5Client::Publish(
                std::shared_ptr<PublishPacket> publishOptions,
                OnPublishCompletionHandler onPublishCompletionCallback) noexcept
            {
                if (m_client_core == nullptr || publishOptions == nullptr)
                {
                    return false;
                }

<<<<<<< HEAD
                aws_mqtt5_packet_publish_view publish;
                publishOptions->initializeRawOptions(publish);

                PubAckCallbackData *pubCallbackData = Aws::Crt::New<PubAckCallbackData>(m_allocator);

                pubCallbackData->client = this;
                pubCallbackData->allocator = m_allocator;
                pubCallbackData->onPublishCompletion = onPublishCmpletionCallback;

                aws_mqtt5_publish_completion_options options;

                options.completion_callback = Mqtt5Client::s_publishCompletionCallback;
                options.completion_user_data = pubCallbackData;

                int result = aws_mqtt5_client_publish(m_client, &publish, &options);
                if (result != AWS_OP_SUCCESS)
                {
                    Crt::Delete(pubCallbackData, pubCallbackData->allocator);
                    return false;
                }
                return true;
=======
                /* The callbacks should be handled by the client core*/
                return m_client_core->Publish(publishOptions, onPublishCompletionCallback);
>>>>>>> 800e0ef4
            }

            bool Mqtt5Client::Subscribe(
                std::shared_ptr<SubscribePacket> subscribeOptions,
                OnSubscribeCompletionHandler onSubscribeCompletionCallback) noexcept
            {
                if (m_client_core == nullptr || subscribeOptions == nullptr)
                {
                    return false;
                }
<<<<<<< HEAD
                /* Setup packet_subscribe */
                aws_mqtt5_packet_subscribe_view subscribe;

                subscribeOptions->initializeRawOptions(subscribe);

                /* Setup subscription Completion callback*/
                SubAckCallbackData *subCallbackData = Aws::Crt::New<SubAckCallbackData>(m_allocator);

                subCallbackData->client = this;
                subCallbackData->allocator = m_allocator;
                subCallbackData->onSubscribeCompletion = onSubscribeCompletionCallback;

                aws_mqtt5_subscribe_completion_options options;

                options.completion_callback = Mqtt5Client::s_subscribeCompletionCallback;
                options.completion_user_data = subCallbackData;

                /* Subscribe to topic */
                int result = aws_mqtt5_client_subscribe(m_client, &subscribe, &options);
                if (result != AWS_OP_SUCCESS)
                {
                    Crt::Delete(subCallbackData, subCallbackData->allocator);
                    return false;
                }
                return result == AWS_OP_SUCCESS;
=======
                /* The callbacks should be handled by the client core*/
                return m_client_core->Subscribe(subscribeOptions, onSubscribeCompletionCallback);
>>>>>>> 800e0ef4
            }

            bool Mqtt5Client::Unsubscribe(
                std::shared_ptr<UnsubscribePacket> unsubscribeOptions,
                OnUnsubscribeCompletionHandler onUnsubscribeCompletionCallback) noexcept
            {
                if (m_client_core == nullptr || unsubscribeOptions == nullptr)
                {
                    return false;
                }

<<<<<<< HEAD
                aws_mqtt5_packet_unsubscribe_view unsubscribe;
                unsubscribeOptions->initializeRawOptions(unsubscribe);

                UnSubAckCallbackData *unSubCallbackData = Aws::Crt::New<UnSubAckCallbackData>(m_allocator);

                unSubCallbackData->client = this;
                unSubCallbackData->allocator = m_allocator;
                unSubCallbackData->onUnsubscribeCompletion = onUnsubscribeCompletionCallback;

                aws_mqtt5_unsubscribe_completion_options options;

                options.completion_callback = Mqtt5Client::s_unsubscribeCompletionCallback;
                options.completion_user_data = unSubCallbackData;

                int result = aws_mqtt5_client_unsubscribe(m_client, &unsubscribe, &options);
                if (result != AWS_OP_SUCCESS)
                {
                    Crt::Delete(unSubCallbackData, unSubCallbackData->allocator);
                    return false;
                }
                return result == AWS_OP_SUCCESS;
=======
                /* The callbacks should be handled by the client core*/
                return m_client_core->Unsubscribe(unsubscribeOptions, onUnsubscribeCompletionCallback);
>>>>>>> 800e0ef4
            }

            const Mqtt5ClientOperationStatistics &Mqtt5Client::GetOperationStatistics() noexcept
            {
                aws_mqtt5_client_operation_statistics m_operationStatisticsNative = {0, 0, 0, 0};
                if (m_client_core != nullptr)
                {
                    aws_mqtt5_client_get_stats(m_client_core->m_client, &m_operationStatisticsNative);
                    m_operationStatistics.incompleteOperationCount =
                        m_operationStatisticsNative.incomplete_operation_count;
                    m_operationStatistics.incompleteOperationSize =
                        m_operationStatisticsNative.incomplete_operation_size;
                    m_operationStatistics.unackedOperationCount = m_operationStatisticsNative.unacked_operation_count;
                    m_operationStatistics.unackedOperationSize = m_operationStatisticsNative.unacked_operation_size;
                }
                return m_operationStatistics;
            }

            /*****************************************************
             *
             * Mqtt5ClientOptions
             *
             *****************************************************/

            /**
             * Mqtt5ClientOptions
             */
            Mqtt5ClientOptions::Mqtt5ClientOptions(Crt::Allocator *allocator) noexcept
                : m_bootstrap(nullptr), m_sessionBehavior(ClientSessionBehaviorType::AWS_MQTT5_CSBT_DEFAULT),
                  m_extendedValidationAndFlowControlOptions(AWS_MQTT5_EVAFCO_AWS_IOT_CORE_DEFAULTS),
                  m_offlineQueueBehavior(AWS_MQTT5_COQBT_DEFAULT),
                  m_reconnectionOptions({AWS_EXPONENTIAL_BACKOFF_JITTER_DEFAULT, 0, 0, 0}), m_pingTimeoutMs(0),
                  m_connackTimeoutMs(0), m_ackTimeoutSec(0), m_allocator(allocator)
            {
                m_socketOptions.SetSocketType(Io::SocketType::Stream);
                AWS_ZERO_STRUCT(m_packetConnectViewStorage);
                AWS_ZERO_STRUCT(m_httpProxyOptionsStorage);
            }

            bool Mqtt5ClientOptions::initializeRawOptions(aws_mqtt5_client_options &raw_options) const noexcept
            {
                AWS_ZERO_STRUCT(raw_options);

                raw_options.host_name = ByteCursorFromString(m_hostName);
                raw_options.port = m_port;

                if (m_bootstrap == nullptr)
                {
                    raw_options.bootstrap = ApiHandle::GetOrCreateStaticDefaultClientBootstrap()->GetUnderlyingHandle();
                }
                else
                {
                    raw_options.bootstrap = m_bootstrap->GetUnderlyingHandle();
                }
                raw_options.socket_options = &m_socketOptions.GetImpl();
                if (m_tlsConnectionOptions.has_value())
                {
                    raw_options.tls_options = m_tlsConnectionOptions.value().GetUnderlyingHandle();
                }

                if (m_proxyOptions.has_value())
                {
                    raw_options.http_proxy_options = &m_httpProxyOptionsStorage;
                }

                raw_options.connect_options = &m_packetConnectViewStorage;
                raw_options.session_behavior = m_sessionBehavior;
                raw_options.extended_validation_and_flow_control_options = m_extendedValidationAndFlowControlOptions;
                raw_options.offline_queue_behavior = m_offlineQueueBehavior;
                raw_options.retry_jitter_mode = m_reconnectionOptions.m_reconnectMode;
                raw_options.max_reconnect_delay_ms = m_reconnectionOptions.m_maxReconnectDelayMs;
                raw_options.min_reconnect_delay_ms = m_reconnectionOptions.m_minReconnectDelayMs;
                raw_options.min_connected_time_to_reset_reconnect_delay_ms =
                    m_reconnectionOptions.m_minConnectedTimeToResetReconnectDelayMs;
                raw_options.ping_timeout_ms = m_pingTimeoutMs;
                raw_options.connack_timeout_ms = m_connackTimeoutMs;
                raw_options.ack_timeout_seconds = m_ackTimeoutSec;

                return true;
            }

            Mqtt5ClientOptions::~Mqtt5ClientOptions() {}

            Mqtt5ClientOptions &Mqtt5ClientOptions::withHostName(Crt::String hostname)
            {
                m_hostName = std::move(hostname);
                return *this;
            }

            Mqtt5ClientOptions &Mqtt5ClientOptions::withPort(uint16_t port) noexcept
            {
                m_port = port;
                return *this;
            }

            Mqtt5ClientOptions &Mqtt5ClientOptions::withBootstrap(Io::ClientBootstrap *bootStrap) noexcept
            {
                m_bootstrap = bootStrap;
                return *this;
            }

            Mqtt5ClientOptions &Mqtt5ClientOptions::withSocketOptions(Io::SocketOptions socketOptions) noexcept
            {
                m_socketOptions = std::move(socketOptions);
                return *this;
            }

            Mqtt5ClientOptions &Mqtt5ClientOptions::withTlsConnectionOptions(
                const Io::TlsConnectionOptions &tslOptions) noexcept
            {
                m_tlsConnectionOptions = tslOptions;
                return *this;
            }

            Mqtt5ClientOptions &Mqtt5ClientOptions::withHttpProxyOptions(
                const Crt::Http::HttpClientConnectionProxyOptions &proxyOptions) noexcept
            {
                m_proxyOptions = proxyOptions;
                m_proxyOptions->InitializeRawProxyOptions(m_httpProxyOptionsStorage);
                return *this;
            }

            Mqtt5ClientOptions &Mqtt5ClientOptions::withConnectOptions(
                std::shared_ptr<ConnectPacket> packetConnect) noexcept
            {
                m_connectOptions = packetConnect;
                m_connectOptions->initializeRawOptions(m_packetConnectViewStorage, m_allocator);
                return *this;
            }

            Mqtt5ClientOptions &Mqtt5ClientOptions::withSessionBehavior(
                ClientSessionBehaviorType sessionBehavior) noexcept
            {
                m_sessionBehavior = sessionBehavior;
                return *this;
            }

            Mqtt5ClientOptions &Mqtt5ClientOptions::withClientExtendedValidationAndFlowControl(
                ClientExtendedValidationAndFlowControl clientExtendedValidationAndFlowControl) noexcept
            {
                m_extendedValidationAndFlowControlOptions = clientExtendedValidationAndFlowControl;
                return *this;
            }

            Mqtt5ClientOptions &Mqtt5ClientOptions::withOfflineQueueBehavior(
                ClientOperationQueueBehaviorType offlineQueueBehavior) noexcept
            {
                m_offlineQueueBehavior = offlineQueueBehavior;
                return *this;
            }

            Mqtt5ClientOptions &Mqtt5ClientOptions::withReconnectOptions(ReconnectOptions reconnectOptions) noexcept
            {
                m_reconnectionOptions = reconnectOptions;

                return *this;
            }

            Mqtt5ClientOptions &Mqtt5ClientOptions::withPingTimeoutMs(uint32_t pingTimeoutMs) noexcept
            {
                m_pingTimeoutMs = pingTimeoutMs;
                return *this;
            }

            Mqtt5ClientOptions &Mqtt5ClientOptions::withConnackTimeoutMs(uint32_t connackTimeoutMs) noexcept
            {
                m_connackTimeoutMs = connackTimeoutMs;
                return *this;
            }

            Mqtt5ClientOptions &Mqtt5ClientOptions::withAckTimeoutSeconds(uint32_t ackTimeoutSeconds) noexcept
            {
                m_ackTimeoutSec = ackTimeoutSeconds;
                return *this;
            }

            Mqtt5ClientOptions &Mqtt5ClientOptions::withWebsocketHandshakeTransformCallback(
                OnWebSocketHandshakeIntercept callback) noexcept
            {
                websocketHandshakeTransform = std::move(callback);
                return *this;
            }

            Mqtt5ClientOptions &Mqtt5ClientOptions::withClientConnectionSuccessCallback(
                OnConnectionSuccessHandler callback) noexcept
            {
                onConnectionSuccess = std::move(callback);
                return *this;
            }

            Mqtt5ClientOptions &Mqtt5ClientOptions::withClientConnectionFailureCallback(
                OnConnectionFailureHandler callback) noexcept
            {
                onConnectionFailure = std::move(callback);
                return *this;
            }

            Mqtt5ClientOptions &Mqtt5ClientOptions::withClientDisconnectionCallback(
                OnDisconnectionHandler callback) noexcept
            {
                onDisconnection = std::move(callback);
                return *this;
            }

            Mqtt5ClientOptions &Mqtt5ClientOptions::withClientStoppedCallback(OnStoppedHandler callback) noexcept
            {
                onStopped = std::move(callback);
                return *this;
            }

            Mqtt5ClientOptions &Mqtt5ClientOptions::withClientAttemptingConnectCallback(
                OnAttemptingConnectHandler callback) noexcept
            {
                onAttemptingConnect = std::move(callback);
                return *this;
            }

            Mqtt5ClientOptions &Mqtt5ClientOptions::withPublishReceivedCallback(
                OnPublishReceivedHandler callback) noexcept
            {
                onPublishReceived = std::move(callback);
                return *this;
            }

        } // namespace Mqtt5
    }     // namespace Crt
} // namespace Aws<|MERGE_RESOLUTION|>--- conflicted
+++ resolved
@@ -21,300 +21,6 @@
     {
         namespace Mqtt5
         {
-<<<<<<< HEAD
-            struct PubAckCallbackData : public std::enable_shared_from_this<PubAckCallbackData>
-            {
-                PubAckCallbackData(Allocator *alloc = ApiAllocator()) : client(nullptr), allocator(alloc) {}
-
-                Mqtt5Client *client;
-                OnPublishCompletionHandler onPublishCompletion;
-                Allocator *allocator;
-            };
-
-            struct SubAckCallbackData
-            {
-                SubAckCallbackData(Allocator *alloc = ApiAllocator()) : client(nullptr), allocator(alloc) {}
-
-                Mqtt5Client *client;
-                OnSubscribeCompletionHandler onSubscribeCompletion;
-                Allocator *allocator;
-            };
-
-            struct UnSubAckCallbackData
-            {
-                UnSubAckCallbackData(Allocator *alloc = ApiAllocator()) : client(nullptr), allocator(alloc) {}
-
-                Mqtt5Client *client;
-                OnUnsubscribeCompletionHandler onUnsubscribeCompletion;
-                Allocator *allocator;
-            };
-
-            void Mqtt5Client::s_lifeCycleEventCallback(const struct aws_mqtt5_client_lifecycle_event *event)
-            {
-                Mqtt5Client *client = reinterpret_cast<Mqtt5Client *>(event->user_data);
-                AWS_ASSERT(client != nullptr);
-
-                switch (event->event_type)
-                {
-                    case AWS_MQTT5_CLET_STOPPED:
-                        AWS_LOGF_INFO(AWS_LS_MQTT5_CLIENT, "Lifecycle event: Client Stopped!");
-                        if (client->onStopped)
-                        {
-                            OnStoppedEventData eventData;
-                            client->onStopped(*client, eventData);
-                        }
-                        break;
-
-                    case AWS_MQTT5_CLET_ATTEMPTING_CONNECT:
-                        AWS_LOGF_INFO(AWS_LS_MQTT5_CLIENT, "Lifecycle event: Attempting Connect!");
-                        if (client->onAttemptingConnect)
-                        {
-                            OnAttemptingConnectEventData eventData;
-                            client->onAttemptingConnect(*client, eventData);
-                        }
-                        break;
-
-                    case AWS_MQTT5_CLET_CONNECTION_FAILURE:
-                        AWS_LOGF_INFO(AWS_LS_MQTT5_CLIENT, "Lifecycle event: Connection Failure!");
-                        AWS_LOGF_INFO(
-                            AWS_LS_MQTT5_CLIENT,
-                            "  Error Code: %d(%s)",
-                            event->error_code,
-                            aws_error_debug_str(event->error_code));
-                        if (client->onConnectionFailure)
-                        {
-                            OnConnectionFailureEventData eventData;
-                            eventData.errorCode = event->error_code;
-                            std::shared_ptr<ConnAckPacket> packet = nullptr;
-                            if (event->connack_data != NULL)
-                            {
-                                packet = Aws::Crt::MakeShared<ConnAckPacket>(
-                                    client->m_allocator, *event->connack_data, client->m_allocator);
-                                eventData.connAckPacket = packet;
-                            }
-                            client->onConnectionFailure(*client, eventData);
-                        }
-                        break;
-
-                    case AWS_MQTT5_CLET_CONNECTION_SUCCESS:
-                        AWS_LOGF_INFO(AWS_LS_MQTT5_CLIENT, "Lifecycle event: Connection Success!");
-                        if (client->onConnectionSuccess)
-                        {
-                            OnConnectionSuccessEventData eventData;
-
-                            std::shared_ptr<ConnAckPacket> packet = nullptr;
-                            if (event->connack_data != NULL)
-                            {
-                                packet = Aws::Crt::MakeShared<ConnAckPacket>(ApiAllocator(), *event->connack_data);
-                            }
-
-                            std::shared_ptr<NegotiatedSettings> neg_settings = nullptr;
-                            if (event->settings != NULL)
-                            {
-                                neg_settings =
-                                    Aws::Crt::MakeShared<NegotiatedSettings>(ApiAllocator(), *event->settings);
-                            }
-
-                            eventData.connAckPacket = packet;
-                            eventData.negotiatedSettings = neg_settings;
-                            client->onConnectionSuccess(*client, eventData);
-                        }
-                        break;
-
-                    case AWS_MQTT5_CLET_DISCONNECTION:
-                        AWS_LOGF_INFO(
-                            AWS_LS_MQTT5_CLIENT,
-                            "  Error Code: %d(%s)",
-                            event->error_code,
-                            aws_error_debug_str(event->error_code));
-                        if (client->onDisconnection)
-                        {
-                            OnDisconnectionEventData eventData;
-                            std::shared_ptr<DisconnectPacket> disconnection = nullptr;
-                            if (event->disconnect_data != nullptr)
-                            {
-                                disconnection = Aws::Crt::MakeShared<DisconnectPacket>(
-                                    client->m_allocator, *event->disconnect_data, client->m_allocator);
-                            }
-                            eventData.errorCode = event->error_code;
-                            eventData.disconnectPacket = disconnection;
-                            client->onDisconnection(*client, eventData);
-                        }
-                        break;
-                }
-            }
-
-            void Mqtt5Client::s_publishReceivedCallback(
-                const struct aws_mqtt5_packet_publish_view *publish,
-                void *user_data)
-            {
-                AWS_LOGF_INFO(AWS_LS_MQTT5_CLIENT, "on publish recieved callback");
-                Mqtt5Client *client = reinterpret_cast<Mqtt5Client *>(user_data);
-                if (client != nullptr && client->onPublishReceived != nullptr)
-                {
-                    if (publish != NULL)
-                    {
-                        std::shared_ptr<PublishPacket> packet =
-                            std::make_shared<PublishPacket>(*publish, client->m_allocator);
-                        PublishReceivedEventData eventData;
-                        eventData.publishPacket = packet;
-                        client->onPublishReceived(*client, eventData);
-                    }
-                    else
-                    {
-                        AWS_LOGF_ERROR(AWS_LS_MQTT5_CLIENT, "Failed to access Publish packet view.");
-                    }
-                }
-            }
-
-            void Mqtt5Client::s_publishCompletionCallback(
-                enum aws_mqtt5_packet_type packet_type,
-                const void *publshCompletionPacket,
-                int error_code,
-                void *complete_ctx)
-            {
-                AWS_LOGF_INFO(AWS_LS_MQTT5_CLIENT, "Publish completion callback triggered.");
-                auto callbackData = reinterpret_cast<PubAckCallbackData *>(complete_ctx);
-                AWS_ASSERT(callbackData != nullptr);
-                AWS_ASSERT(callbackData->client != nullptr);
-
-                std::shared_ptr<PublishResult> publish = nullptr;
-                switch (packet_type)
-                {
-                    case aws_mqtt5_packet_type::AWS_MQTT5_PT_PUBACK:
-                    {
-                        if (publshCompletionPacket != NULL)
-                        {
-                            std::shared_ptr<PubAckPacket> packet = std::make_shared<PubAckPacket>(
-                                *(aws_mqtt5_packet_puback_view *)publshCompletionPacket, callbackData->allocator);
-                            publish = std::make_shared<PublishResult>(std::move(packet));
-                        }
-                        else // This should never happened.
-                        {
-                            AWS_LOGF_INFO(AWS_LS_MQTT5_CLIENT, "The PubAck Packet is invalid.");
-                            publish = std::make_shared<PublishResult>(AWS_ERROR_INVALID_ARGUMENT);
-                        }
-                        break;
-                    }
-                    case aws_mqtt5_packet_type::AWS_MQTT5_PT_NONE:
-                    {
-                        publish = std::make_shared<PublishResult>(error_code);
-                        break;
-                    }
-                    default: // Invalid packet type
-                    {
-                        AWS_LOGF_INFO(AWS_LS_MQTT5_CLIENT, "Invalid Packet Type.");
-                        publish = std::make_shared<PublishResult>(AWS_ERROR_INVALID_ARGUMENT);
-                        break;
-                    }
-                }
-                if (callbackData->onPublishCompletion != NULL)
-                {
-                    callbackData->onPublishCompletion(*(callbackData->client), error_code, publish);
-                }
-
-                Crt::Delete(callbackData, callbackData->allocator);
-            }
-
-            void Mqtt5Client::s_onWebsocketHandshake(
-                struct aws_http_message *rawRequest,
-                void *user_data,
-                aws_mqtt5_transform_websocket_handshake_complete_fn *complete_fn,
-                void *complete_ctx)
-            {
-                auto client = reinterpret_cast<Mqtt5Client *>(user_data);
-
-                Allocator *allocator = client->m_allocator;
-                // we have to do this because of private constructors.
-                auto toSeat =
-                    reinterpret_cast<Http::HttpRequest *>(aws_mem_acquire(allocator, sizeof(Http::HttpRequest)));
-                toSeat = new (toSeat) Http::HttpRequest(allocator, rawRequest);
-
-                std::shared_ptr<Http::HttpRequest> request = std::shared_ptr<Http::HttpRequest>(
-                    toSeat, [allocator](Http::HttpRequest *ptr) { Crt::Delete(ptr, allocator); });
-
-                auto onInterceptComplete =
-                    [complete_fn,
-                     complete_ctx](const std::shared_ptr<Http::HttpRequest> &transformedRequest, int errorCode) {
-                        complete_fn(transformedRequest->GetUnderlyingMessage(), errorCode, complete_ctx);
-                    };
-
-                client->websocketInterceptor(request, onInterceptComplete);
-            }
-
-            void Mqtt5Client::s_clientTerminationCompletion(void *complete_ctx)
-            {
-                Mqtt5Client *client = reinterpret_cast<Mqtt5Client *>(complete_ctx);
-                std::unique_lock<std::mutex> lock(client->m_terminationMutex);
-                client->m_terminationPredicate = true;
-                client->m_terminationCondition.notify_all();
-            }
-
-            void Mqtt5Client::s_subscribeCompletionCallback(
-                const aws_mqtt5_packet_suback_view *suback,
-                int error_code,
-                void *complete_ctx)
-            {
-                SubAckCallbackData *callbackData = reinterpret_cast<SubAckCallbackData *>(complete_ctx);
-                AWS_ASSERT(callbackData != nullptr);
-                AWS_ASSERT(callbackData->client != nullptr);
-
-                std::shared_ptr<SubAckPacket> packet = nullptr;
-                if (suback != nullptr)
-                {
-                    packet = std::make_shared<SubAckPacket>(*suback, callbackData->allocator);
-                }
-
-                if (error_code != 0)
-                {
-                    AWS_LOGF_INFO(
-                        AWS_LS_MQTT5_CLIENT,
-                        "SubscribeCompletion Failed with Error Code: %d(%s)",
-                        error_code,
-                        aws_error_debug_str(error_code));
-                }
-
-                if (callbackData->onSubscribeCompletion)
-                {
-                    callbackData->onSubscribeCompletion(*(callbackData->client), error_code, packet);
-                }
-                Crt::Delete(callbackData, callbackData->allocator);
-            }
-
-            void Mqtt5Client::s_unsubscribeCompletionCallback(
-                const aws_mqtt5_packet_unsuback_view *unsuback,
-                int error_code,
-                void *complete_ctx)
-            {
-                UnSubAckCallbackData *callbackData = reinterpret_cast<UnSubAckCallbackData *>(complete_ctx);
-                AWS_ASSERT(callbackData != nullptr);
-                AWS_ASSERT(callbackData->client != nullptr);
-
-                std::shared_ptr<UnSubAckPacket> packet = nullptr;
-                if (unsuback != nullptr)
-                {
-                    packet = std::make_shared<UnSubAckPacket>(*unsuback, callbackData->allocator);
-                }
-
-                if (error_code != 0)
-                {
-                    AWS_LOGF_INFO(
-                        AWS_LS_MQTT5_CLIENT,
-                        "UnsubscribeCompletion Failed with Error Code: %d(%s)",
-                        error_code,
-                        aws_error_debug_str(error_code));
-                }
-
-                if (callbackData->onUnsubscribeCompletion != NULL)
-                {
-                    callbackData->onUnsubscribeCompletion(*(callbackData->client), error_code, packet);
-                }
-
-                Crt::Delete(callbackData, callbackData->allocator);
-            }
-
-=======
->>>>>>> 800e0ef4
             Mqtt5Client::Mqtt5Client(const Mqtt5ClientOptions &options, Allocator *allocator) noexcept
                 : m_client_core(nullptr), m_allocator(allocator)
             {
@@ -397,32 +103,8 @@
                     return false;
                 }
 
-<<<<<<< HEAD
-                aws_mqtt5_packet_publish_view publish;
-                publishOptions->initializeRawOptions(publish);
-
-                PubAckCallbackData *pubCallbackData = Aws::Crt::New<PubAckCallbackData>(m_allocator);
-
-                pubCallbackData->client = this;
-                pubCallbackData->allocator = m_allocator;
-                pubCallbackData->onPublishCompletion = onPublishCmpletionCallback;
-
-                aws_mqtt5_publish_completion_options options;
-
-                options.completion_callback = Mqtt5Client::s_publishCompletionCallback;
-                options.completion_user_data = pubCallbackData;
-
-                int result = aws_mqtt5_client_publish(m_client, &publish, &options);
-                if (result != AWS_OP_SUCCESS)
-                {
-                    Crt::Delete(pubCallbackData, pubCallbackData->allocator);
-                    return false;
-                }
-                return true;
-=======
                 /* The callbacks should be handled by the client core*/
                 return m_client_core->Publish(publishOptions, onPublishCompletionCallback);
->>>>>>> 800e0ef4
             }
 
             bool Mqtt5Client::Subscribe(
@@ -433,36 +115,8 @@
                 {
                     return false;
                 }
-<<<<<<< HEAD
-                /* Setup packet_subscribe */
-                aws_mqtt5_packet_subscribe_view subscribe;
-
-                subscribeOptions->initializeRawOptions(subscribe);
-
-                /* Setup subscription Completion callback*/
-                SubAckCallbackData *subCallbackData = Aws::Crt::New<SubAckCallbackData>(m_allocator);
-
-                subCallbackData->client = this;
-                subCallbackData->allocator = m_allocator;
-                subCallbackData->onSubscribeCompletion = onSubscribeCompletionCallback;
-
-                aws_mqtt5_subscribe_completion_options options;
-
-                options.completion_callback = Mqtt5Client::s_subscribeCompletionCallback;
-                options.completion_user_data = subCallbackData;
-
-                /* Subscribe to topic */
-                int result = aws_mqtt5_client_subscribe(m_client, &subscribe, &options);
-                if (result != AWS_OP_SUCCESS)
-                {
-                    Crt::Delete(subCallbackData, subCallbackData->allocator);
-                    return false;
-                }
-                return result == AWS_OP_SUCCESS;
-=======
                 /* The callbacks should be handled by the client core*/
                 return m_client_core->Subscribe(subscribeOptions, onSubscribeCompletionCallback);
->>>>>>> 800e0ef4
             }
 
             bool Mqtt5Client::Unsubscribe(
@@ -474,32 +128,8 @@
                     return false;
                 }
 
-<<<<<<< HEAD
-                aws_mqtt5_packet_unsubscribe_view unsubscribe;
-                unsubscribeOptions->initializeRawOptions(unsubscribe);
-
-                UnSubAckCallbackData *unSubCallbackData = Aws::Crt::New<UnSubAckCallbackData>(m_allocator);
-
-                unSubCallbackData->client = this;
-                unSubCallbackData->allocator = m_allocator;
-                unSubCallbackData->onUnsubscribeCompletion = onUnsubscribeCompletionCallback;
-
-                aws_mqtt5_unsubscribe_completion_options options;
-
-                options.completion_callback = Mqtt5Client::s_unsubscribeCompletionCallback;
-                options.completion_user_data = unSubCallbackData;
-
-                int result = aws_mqtt5_client_unsubscribe(m_client, &unsubscribe, &options);
-                if (result != AWS_OP_SUCCESS)
-                {
-                    Crt::Delete(unSubCallbackData, unSubCallbackData->allocator);
-                    return false;
-                }
-                return result == AWS_OP_SUCCESS;
-=======
                 /* The callbacks should be handled by the client core*/
                 return m_client_core->Unsubscribe(unsubscribeOptions, onUnsubscribeCompletionCallback);
->>>>>>> 800e0ef4
             }
 
             const Mqtt5ClientOperationStatistics &Mqtt5Client::GetOperationStatistics() noexcept
