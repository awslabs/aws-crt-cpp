/**
 * Copyright Amazon.com, Inc. or its affiliates. All Rights Reserved.
 * SPDX-License-Identifier: Apache-2.0.
 */

#include <aws/crt/Api.h>
#include <aws/crt/auth/Credentials.h>
#include <aws/crt/auth/Sigv4Signing.h>
#include <aws/crt/http/HttpRequestResponse.h>
#include <aws/crt/mqtt/Mqtt5Packets.h>

#include <aws/iot/Mqtt5Client.h>

#if !BYO_CRYPTO

namespace Aws
{
    namespace Iot
    {
        static Crt::String AddToUsernameParameter(
            Crt::String currentUsername,
            Crt::String parameterValue,
            Crt::String parameterPreText)
        {
            Crt::String return_string = currentUsername;
            if (return_string.find("?") != Crt::String::npos)
            {
                return_string += "&";
            }
            else
            {
                return_string += "?";
            }

            if (parameterValue.find(parameterPreText) != Crt::String::npos)
            {
                return return_string + parameterValue;
            }
            else
            {
                return return_string + parameterPreText + parameterValue;
            }
        }

        static bool buildMqtt5FinalUsername(
            Crt::Optional<Mqtt5CustomAuthConfig> customAuthConfig,
            Crt::String &username)
        {
            if (customAuthConfig.has_value())
            {
                /* If we're using token-signing authentication, then all token properties must be set */
                bool usingSigning = false;
                if (customAuthConfig->GetTokenValue().has_value() || customAuthConfig->GetTokenKeyName().has_value() ||
                    customAuthConfig->GetTokenSignature().has_value())
                {
                    usingSigning = true;
                    if (!customAuthConfig->GetTokenValue().has_value() ||
                        !customAuthConfig->GetTokenKeyName().has_value() ||
                        !customAuthConfig->GetTokenSignature().has_value())
                    {
                        return false;
                    }
                }
                Crt::String usernameString = "";

                if (!customAuthConfig->GetUsername().has_value())
                {
                    if (!username.empty())
                    {
                        usernameString += username;
                    }
                }
                else
                {
                    usernameString += customAuthConfig->GetUsername().value();
                }

                if (customAuthConfig->GetAuthorizerName().has_value())
                {
                    usernameString = AddToUsernameParameter(
                        usernameString, customAuthConfig->GetAuthorizerName().value(), "x-amz-customauthorizer-name=");
                }
                if (usingSigning)
                {
                    usernameString = AddToUsernameParameter(
                        usernameString,
                        customAuthConfig->GetTokenValue().value(),
                        customAuthConfig->GetTokenKeyName().value() + "=");
                    usernameString = AddToUsernameParameter(
                        usernameString,
                        customAuthConfig->GetTokenSignature().value(),
                        "x-amz-customauthorizer-signature=");
                }

                username = usernameString;
            }
            return true;
        }

        /*****************************************************
         *
         * Mqtt5ClientOptionsBuilder
         *
         *****************************************************/

        Mqtt5ClientBuilder::Mqtt5ClientBuilder(Crt::Allocator *allocator) noexcept
            : m_allocator(allocator), m_port(0), m_lastError(0), m_enableMetricsCollection(true)
        {
            m_options = new Crt::Mqtt5::Mqtt5ClientOptions(allocator);
        }

        Mqtt5ClientBuilder::Mqtt5ClientBuilder(int error, Crt::Allocator *allocator) noexcept
            : m_allocator(allocator), m_options(nullptr), m_lastError(error)
        {
        }

        Mqtt5ClientBuilder *Mqtt5ClientBuilder::NewMqtt5ClientBuilderWithMtlsFromPath(
            const Crt::String hostName,
            const char *certPath,
            const char *pkeyPath,
            Crt::Allocator *allocator) noexcept
        {
            Mqtt5ClientBuilder *result = new Mqtt5ClientBuilder(allocator);
            result->m_tlsConnectionOptions =
                Crt::Io::TlsContextOptions::InitClientWithMtls(certPath, pkeyPath, allocator);
            if (!result->m_tlsConnectionOptions.value())
            {
                int error_code = result->m_tlsConnectionOptions->LastError();
                AWS_LOGF_ERROR(
                    AWS_LS_MQTT5_GENERAL,
                    "Mqtt5ClientBuilder: Failed to setup TLS connection options with error %d:%s",
                    error_code,
                    aws_error_debug_str(error_code));
                delete result;
                return nullptr;
            }
            result->withHostName(hostName);
            return result;
        }

        Mqtt5ClientBuilder *Mqtt5ClientBuilder::NewMqtt5ClientBuilderWithMtlsFromMemory(
            const Crt::String hostName,
            const Crt::ByteCursor &cert,
            const Crt::ByteCursor &pkey,
            Crt::Allocator *allocator) noexcept
        {
            Mqtt5ClientBuilder *result = new Mqtt5ClientBuilder(allocator);
            result->m_tlsConnectionOptions = Crt::Io::TlsContextOptions::InitClientWithMtls(cert, pkey, allocator);
            if (!result->m_tlsConnectionOptions.value())
            {
                int error_code = result->m_tlsConnectionOptions->LastError();
                AWS_LOGF_ERROR(
                    AWS_LS_MQTT5_GENERAL,
                    "Mqtt5ClientBuilder: Failed to setup TLS connection options with error %d:%s",
                    error_code,
                    aws_error_debug_str(error_code));
                delete result;
                return nullptr;
            }
            result->withHostName(hostName);
            return result;
        }

        Mqtt5ClientBuilder *Mqtt5ClientBuilder::NewMqtt5ClientBuilderWithMtlsPkcs11(
            const Crt::String hostName,
            const Crt::Io::TlsContextPkcs11Options &pkcs11Options,
            Crt::Allocator *allocator) noexcept
        {
            Mqtt5ClientBuilder *result = new Mqtt5ClientBuilder(allocator);
            result->m_tlsConnectionOptions =
                Crt::Io::TlsContextOptions::InitClientWithMtlsPkcs11(pkcs11Options, allocator);
            if (!result->m_tlsConnectionOptions.value())
            {
                int error_code = result->m_tlsConnectionOptions->LastError();
                AWS_LOGF_ERROR(
                    AWS_LS_MQTT5_GENERAL,
                    "Mqtt5ClientBuilder: Failed to setup TLS connection options with error %d:%s",
                    error_code,
                    aws_error_debug_str(error_code));
                delete result;
                return nullptr;
            }
            result->withHostName(hostName);
            return result;
        }

        Mqtt5ClientBuilder *Mqtt5ClientBuilder::NewMqtt5ClientBuilderWithWindowsCertStorePath(
            const Crt::String hostName,
            const char *windowsCertStorePath,
            Crt::Allocator *allocator) noexcept
        {
            Mqtt5ClientBuilder *result = new Mqtt5ClientBuilder(allocator);
            result->m_tlsConnectionOptions =
                Crt::Io::TlsContextOptions::InitClientWithMtlsSystemPath(windowsCertStorePath, allocator);
            if (!result->m_tlsConnectionOptions.value())
            {
                int error_code = result->m_tlsConnectionOptions->LastError();
                AWS_LOGF_ERROR(
                    AWS_LS_MQTT5_GENERAL,
                    "Mqtt5ClientBuilder: Failed to setup TLS connection options with error %d:%s",
                    error_code,
                    aws_error_debug_str(error_code));
                delete result;
                return nullptr;
            }
            result->withHostName(hostName);
            return result;
        }

        Mqtt5ClientBuilder *Mqtt5ClientBuilder::NewMqtt5ClientBuilderWithWebsocket(
            const Crt::String hostName,
            const WebsocketConfig &config,
            Crt::Allocator *allocator) noexcept
        {
            Mqtt5ClientBuilder *result = new Mqtt5ClientBuilder(allocator);
            result->m_tlsConnectionOptions = Crt::Io::TlsContextOptions::InitDefaultClient();
<<<<<<< HEAD
            if (!result->m_tlsConnectionOptions.value())
            {
                int error_code = result->m_tlsConnectionOptions->LastError();
                AWS_LOGF_ERROR(
                    AWS_LS_MQTT5_GENERAL,
                    "Mqtt5ClientBuilder: Failed to setup TLS connection options with error %d:%s",
                    error_code,
                    aws_error_debug_str(error_code));
                delete result;
                return nullptr;
            }
=======
>>>>>>> f7927793
            result->withHostName(hostName);
            result->m_websocketConfig = config;
            return result;
        }

        Mqtt5ClientBuilder *Mqtt5ClientBuilder::NewMqtt5ClientBuilderWithCustomAuthorizer(
            const Crt::String hostName,
            const Mqtt5CustomAuthConfig &customAuthConfig,
            Crt::Allocator *allocator) noexcept
        {
            Mqtt5ClientBuilder *result = new Mqtt5ClientBuilder(allocator);
            result->m_tlsConnectionOptions = Crt::Io::TlsContextOptions::InitDefaultClient();
<<<<<<< HEAD
            if (!result->m_tlsConnectionOptions.value())
            {
                int error_code = result->m_tlsConnectionOptions->LastError();
                AWS_LOGF_ERROR(
                    AWS_LS_MQTT5_GENERAL,
                    "Mqtt5ClientBuilder: Failed to setup TLS connection options with error %d:%s",
                    error_code,
                    aws_error_debug_str(error_code));
                delete result;
                return nullptr;
            }
=======
>>>>>>> f7927793
            result->withHostName(hostName);
            result->WithCustomAuthorizer(customAuthConfig);
            return result;
        }

        Mqtt5ClientBuilder *Mqtt5ClientBuilder::NewMqtt5ClientBuilderWithCustomAuthorizerWebsocket(
            const Crt::String hostName,
            const Mqtt5CustomAuthConfig &customAuthConfig,
            const WebsocketConfig &config,
            Crt::Allocator *allocator) noexcept
        {
            Mqtt5ClientBuilder *result = new Mqtt5ClientBuilder(allocator);
            result->m_tlsConnectionOptions = Crt::Io::TlsContextOptions::InitDefaultClient();
            result->withHostName(hostName);
            result->m_websocketConfig = config;
            result->WithCustomAuthorizer(customAuthConfig);
            return result;
        }

        Mqtt5ClientBuilder &Mqtt5ClientBuilder::withHostName(const Crt::String hostName)
        {
            m_options->withHostName(hostName);
            return *this;
        }

        Mqtt5ClientBuilder &Mqtt5ClientBuilder::withPort(uint16_t port) noexcept
        {
            m_port = port;
            return *this;
        }

        Mqtt5ClientBuilder &Mqtt5ClientBuilder::WithCertificateAuthority(const char *caPath) noexcept
        {
            if (m_tlsConnectionOptions)
            {
                if (!m_tlsConnectionOptions->OverrideDefaultTrustStore(nullptr, caPath))
                {
                    m_lastError = m_tlsConnectionOptions->LastError();
                }
            }
            return *this;
        }

        Mqtt5ClientBuilder &Mqtt5ClientBuilder::WithCertificateAuthority(const Crt::ByteCursor &cert) noexcept
        {
            if (m_tlsConnectionOptions)
            {
                if (!m_tlsConnectionOptions->OverrideDefaultTrustStore(cert))
                {
                    m_lastError = m_tlsConnectionOptions->LastError();
                }
            }
            return *this;
        }

        Mqtt5ClientBuilder &Mqtt5ClientBuilder::withHttpProxyOptions(
            const Crt::Http::HttpClientConnectionProxyOptions &proxyOptions) noexcept
        {
            m_proxyOptions = proxyOptions;
            return *this;
        }

        Mqtt5ClientBuilder &Mqtt5ClientBuilder::WithCustomAuthorizer(const Iot::Mqtt5CustomAuthConfig &config) noexcept
        {
            m_customAuthConfig = config;
            return *this;
        }

        Mqtt5ClientBuilder &Mqtt5ClientBuilder::withConnectOptions(
            std::shared_ptr<ConnectPacket> packetConnect) noexcept
        {
            m_connectOptions = packetConnect;
            return *this;
        }

        Mqtt5ClientBuilder &Mqtt5ClientBuilder::withSessionBehavior(ClientSessionBehaviorType sessionBehavior) noexcept
        {
            m_options->withSessionBehavior(sessionBehavior);
            return *this;
        }

        Mqtt5ClientBuilder &Mqtt5ClientBuilder::withClientExtendedValidationAndFlowControl(
            ClientExtendedValidationAndFlowControl clientExtendedValidationAndFlowControl) noexcept
        {
            m_options->withClientExtendedValidationAndFlowControl(clientExtendedValidationAndFlowControl);
            return *this;
        }

        Mqtt5ClientBuilder &Mqtt5ClientBuilder::withOfflineQueueBehavior(
            ClientOperationQueueBehaviorType operationQueueBehavior) noexcept
        {
            m_options->withAckTimeoutSeconds(operationQueueBehavior);
            return *this;
        }

        Mqtt5ClientBuilder &Mqtt5ClientBuilder::withReconnectOptions(ReconnectOptions reconnectOptions) noexcept
        {
            m_options->withReconnectOptions(reconnectOptions);
            return *this;
        }

        Mqtt5ClientBuilder &Mqtt5ClientBuilder::withPingTimeoutMs(uint32_t pingTimeoutMs) noexcept
        {
            m_options->withPingTimeoutMs(pingTimeoutMs);
            return *this;
        }

        Mqtt5ClientBuilder &Mqtt5ClientBuilder::withConnackTimeoutMs(uint32_t connackTimeoutMs) noexcept
        {
            m_options->withConnackTimeoutMs(connackTimeoutMs);
            return *this;
        }

        Mqtt5ClientBuilder &Mqtt5ClientBuilder::withAckTimeoutSeconds(uint32_t ackTimeoutSeconds) noexcept
        {
            m_options->withAckTimeoutSeconds(ackTimeoutSeconds);
            return *this;
        }

        Mqtt5ClientBuilder &Mqtt5ClientBuilder::WithSdkName(const Crt::String &sdkName)
        {
            m_sdkName = sdkName;
            return *this;
        }

        Mqtt5ClientBuilder &Mqtt5ClientBuilder::WithSdkVersion(const Crt::String &sdkVersion)
        {
            m_sdkVersion = sdkVersion;
            return *this;
        }

        Mqtt5ClientBuilder &Mqtt5ClientBuilder::withClientConnectionSuccessCallback(
            OnConnectionSuccessHandler callback) noexcept
        {
            m_options->withClientConnectionSuccessCallback(std::move(callback));
            return *this;
        }

        Mqtt5ClientBuilder &Mqtt5ClientBuilder::withClientConnectionFailureCallback(
            OnConnectionFailureHandler callback) noexcept
        {
            m_options->withClientConnectionFailureCallback(std::move(callback));
            return *this;
        }

        Mqtt5ClientBuilder &Mqtt5ClientBuilder::withClientDisconnectionCallback(
            OnDisconnectionHandler callback) noexcept
        {
            m_options->withClientDisconnectionCallback(std::move(callback));
            return *this;
        }

        Mqtt5ClientBuilder &Mqtt5ClientBuilder::withClientStoppedCallback(OnStoppedHandler callback) noexcept
        {
            m_options->withClientStoppedCallback(std::move(callback));
            return *this;
        }

        Mqtt5ClientBuilder &Mqtt5ClientBuilder::withClientAttemptingConnectCallback(
            OnAttemptingConnectHandler callback) noexcept
        {
            m_options->withClientAttemptingConnectCallback(std::move(callback));
            return *this;
        }

        Mqtt5ClientBuilder &Mqtt5ClientBuilder::withPublishReceivedCallback(OnPublishReceivedHandler callback) noexcept
        {
            m_options->withPublishReceivedCallback(std::move(callback));
            return *this;
        }

        std::shared_ptr<Mqtt5Client> Mqtt5ClientBuilder::Build() noexcept
        {
            if (m_lastError != 0)
            {
                return nullptr;
            }

            uint16_t port = m_port;

            if (!port) // port is default to 0
            {
                if (m_websocketConfig || Crt::Io::TlsContextOptions::IsAlpnSupported())
                {
                    port = 443;
                }
                else
                {
                    port = 8883;
                }
            }

            if (port == 443 && !m_websocketConfig && Crt::Io::TlsContextOptions::IsAlpnSupported() &&
                !m_customAuthConfig.has_value())
            {
                if (!m_tlsConnectionOptions->SetAlpnList("x-amzn-mqtt-ca"))
                {
                    return nullptr;
                }
            }

            if (m_customAuthConfig.has_value())
            {
                if (port != 443)
                {
                    AWS_LOGF_WARN(
                        AWS_LS_MQTT5_GENERAL,
                        "Attempting to connect to authorizer with unsupported port. Port is not 443...");
                }
                if (!m_websocketConfig)
                {
                    if (!m_tlsConnectionOptions->SetAlpnList("mqtt"))
                    {
                        return nullptr;
                    }
                }
            }

            // add metrics string to username (if metrics enabled)
            if (m_enableMetricsCollection || m_customAuthConfig.has_value())
            {
                Crt::String username = "";
                if (m_connectOptions != nullptr)
                {
                    if (m_connectOptions->getUsername().has_value())
                        username = m_connectOptions->getUsername().value();
                }
                else
                {
                    m_connectOptions = std::make_shared<ConnectPacket>(m_allocator);
                }

                if (m_customAuthConfig.has_value())
                {
                    if (!buildMqtt5FinalUsername(m_customAuthConfig, username))
                    {
                        AWS_LOGF_ERROR(
                            AWS_LS_MQTT5_GENERAL,
                            "Failed to setup CustomAuthorizerConfig, please check if the parameters are set "
                            "correctly.");
                        return nullptr;
                    }
                    if (m_customAuthConfig->GetPassword().has_value())
                    {
                        m_connectOptions->withPassword(m_customAuthConfig->GetPassword().value());
                    }
                }

                if (m_enableMetricsCollection)
                {
                    username = AddToUsernameParameter(username, "SDK", m_sdkName);
                    username = AddToUsernameParameter(username, "Version", m_sdkName);
                }
                m_connectOptions->withUserName(username);
            }

            auto tlsContext =
                Crt::Io::TlsContext(m_tlsConnectionOptions.value(), Crt::Io::TlsMode::CLIENT, m_allocator);
            if (!tlsContext)
            {
                return nullptr;
            }

            m_options->withPort(port).withTlsConnectionOptions(tlsContext.NewConnectionOptions());

            if (m_connectOptions != nullptr)
            {
                m_options->withConnectOptions(m_connectOptions);
            }

            if (m_websocketConfig.has_value())
            {
                auto websocketConfig = m_websocketConfig.value();
                auto signerTransform = [websocketConfig](
                                           std::shared_ptr<Crt::Http::HttpRequest> req,
                                           const Crt::Mqtt::OnWebSocketHandshakeInterceptComplete &onComplete) {
                    // it is only a very happy coincidence that these function signatures match. This is the callback
                    // for signing to be complete. It invokes the callback for websocket handshake to be complete.
                    auto signingComplete =
                        [onComplete](const std::shared_ptr<Aws::Crt::Http::HttpRequest> &req1, int errorCode) {
                            onComplete(req1, errorCode);
                        };

                    auto signerConfig = websocketConfig.CreateSigningConfigCb();

                    websocketConfig.Signer->SignRequest(req, *signerConfig, signingComplete);
                };

                m_options->withWebsocketHandshakeTransformCallback(signerTransform);
                bool useWebsocketProxyOptions =
                    m_websocketConfig->ProxyOptions.has_value() && !m_proxyOptions.has_value();
                if (useWebsocketProxyOptions)
                {
                    m_options->withHttpProxyOptions(m_websocketConfig->ProxyOptions.value());
                }
                else if (m_proxyOptions.has_value())
                {
                    m_options->withHttpProxyOptions(m_proxyOptions.value());
                }
            }

            return Crt::Mqtt5::Mqtt5Client::NewMqtt5Client(*m_options, m_allocator);
        }

        Aws::Iot::Mqtt5CustomAuthConfig::Mqtt5CustomAuthConfig(Crt::Allocator *allocator) noexcept
            : m_allocator(allocator)
        {
            AWS_ZERO_STRUCT(m_passwordStorage);
        }

        Aws::Iot::Mqtt5CustomAuthConfig::~Mqtt5CustomAuthConfig() { aws_byte_buf_clean_up(&m_passwordStorage); }

        Aws::Iot::Mqtt5CustomAuthConfig::Mqtt5CustomAuthConfig(const Mqtt5CustomAuthConfig &rhs)
        {
            if (&rhs != this)
            {
                m_allocator = rhs.m_allocator;
                if (rhs.m_authorizerName.has_value())
                {
                    m_authorizerName = rhs.m_authorizerName.value();
                }
                if (rhs.m_tokenKeyName.has_value())
                {
                    m_tokenKeyName = rhs.m_tokenKeyName.value();
                }
                if (rhs.m_tokenSignature.has_value())
                {
                    m_tokenSignature = rhs.m_tokenSignature.value();
                }
                if (rhs.m_tokenValue.has_value())
                {
                    m_tokenValue = rhs.m_tokenValue.value();
                }
                if (rhs.m_username.has_value())
                {
                    m_username = rhs.m_username.value();
                }
                if (rhs.m_password.has_value())
                {
                    AWS_ZERO_STRUCT(m_passwordStorage);
                    aws_byte_buf_init_copy_from_cursor(&m_passwordStorage, m_allocator, rhs.m_password.value());
                    m_password = aws_byte_cursor_from_buf(&m_passwordStorage);
                }
            }
        }

        Mqtt5CustomAuthConfig &Aws::Iot::Mqtt5CustomAuthConfig::operator=(const Mqtt5CustomAuthConfig &rhs)
        {
            if (&rhs != this)
            {
                m_allocator = rhs.m_allocator;
                if (rhs.m_authorizerName.has_value())
                {
                    m_authorizerName = rhs.m_authorizerName.value();
                }
                if (rhs.m_tokenKeyName.has_value())
                {
                    m_tokenKeyName = rhs.m_tokenKeyName.value();
                }
                if (rhs.m_tokenSignature.has_value())
                {
                    m_tokenSignature = rhs.m_tokenSignature.value();
                }
                if (rhs.m_tokenValue.has_value())
                {
                    m_tokenValue = rhs.m_tokenValue.value();
                }
                if (rhs.m_username.has_value())
                {
                    m_username = rhs.m_username.value();
                }
                if (rhs.m_password.has_value())
                {
                    aws_byte_buf_clean_up(&m_passwordStorage);
                    AWS_ZERO_STRUCT(m_passwordStorage);
                    aws_byte_buf_init_copy_from_cursor(&m_passwordStorage, m_allocator, rhs.m_password.value());
                    m_password = aws_byte_cursor_from_buf(&m_passwordStorage);
                }
            }
            return *this;
        }

        const Crt::Optional<Crt::String> &Mqtt5CustomAuthConfig::GetAuthorizerName() { return m_authorizerName; }

        const Crt::Optional<Crt::String> &Mqtt5CustomAuthConfig::GetUsername() { return m_username; }

        const Crt::Optional<Crt::ByteCursor> &Mqtt5CustomAuthConfig::GetPassword() { return m_password; }

        const Crt::Optional<Crt::String> &Mqtt5CustomAuthConfig::GetTokenKeyName() { return m_tokenKeyName; }

        const Crt::Optional<Crt::String> &Mqtt5CustomAuthConfig::GetTokenValue() { return m_tokenValue; }

        const Crt::Optional<Crt::String> &Mqtt5CustomAuthConfig::GetTokenSignature() { return m_tokenSignature; }

        Mqtt5CustomAuthConfig &Aws::Iot::Mqtt5CustomAuthConfig::WithAuthorizerName(Crt::String authName)
        {
            m_authorizerName = std::move(authName);
            return *this;
        }

        Mqtt5CustomAuthConfig &Aws::Iot::Mqtt5CustomAuthConfig::WithUsername(Crt::String username)
        {
            m_username = std::move(username);
            return *this;
        }

        Mqtt5CustomAuthConfig &Aws::Iot::Mqtt5CustomAuthConfig::WithPassword(Crt::ByteCursor password)
        {
            aws_byte_buf_clean_up(&m_passwordStorage);
            AWS_ZERO_STRUCT(m_passwordStorage);
            aws_byte_buf_init_copy_from_cursor(&m_passwordStorage, m_allocator, password);
            m_password = aws_byte_cursor_from_buf(&m_passwordStorage);
            return *this;
        }

        Mqtt5CustomAuthConfig &Aws::Iot::Mqtt5CustomAuthConfig::WithTokenKeyName(Crt::String tokenKeyName)
        {
            m_tokenKeyName = std::move(tokenKeyName);
            return *this;
        }

        Mqtt5CustomAuthConfig &Aws::Iot::Mqtt5CustomAuthConfig::WithTokenValue(Crt::String tokenValue)
        {
            m_tokenValue = std::move(tokenValue);
            return *this;
        }

        Mqtt5CustomAuthConfig &Aws::Iot::Mqtt5CustomAuthConfig::WithTokenSignature(Crt::String tokenSignature)
        {
            m_tokenSignature = std::move(tokenSignature);
            return *this;
        }

    } // namespace Iot
} // namespace Aws

#endif // !BYO_CRYPTO<|MERGE_RESOLUTION|>--- conflicted
+++ resolved
@@ -214,7 +214,6 @@
         {
             Mqtt5ClientBuilder *result = new Mqtt5ClientBuilder(allocator);
             result->m_tlsConnectionOptions = Crt::Io::TlsContextOptions::InitDefaultClient();
-<<<<<<< HEAD
             if (!result->m_tlsConnectionOptions.value())
             {
                 int error_code = result->m_tlsConnectionOptions->LastError();
@@ -226,8 +225,6 @@
                 delete result;
                 return nullptr;
             }
-=======
->>>>>>> f7927793
             result->withHostName(hostName);
             result->m_websocketConfig = config;
             return result;
@@ -240,7 +237,6 @@
         {
             Mqtt5ClientBuilder *result = new Mqtt5ClientBuilder(allocator);
             result->m_tlsConnectionOptions = Crt::Io::TlsContextOptions::InitDefaultClient();
-<<<<<<< HEAD
             if (!result->m_tlsConnectionOptions.value())
             {
                 int error_code = result->m_tlsConnectionOptions->LastError();
@@ -252,8 +248,6 @@
                 delete result;
                 return nullptr;
             }
-=======
->>>>>>> f7927793
             result->withHostName(hostName);
             result->WithCustomAuthorizer(customAuthConfig);
             return result;
