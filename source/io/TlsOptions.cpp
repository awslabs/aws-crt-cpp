/**
 * Copyright Amazon.com, Inc. or its affiliates. All Rights Reserved.
 * SPDX-License-Identifier: Apache-2.0.
 */
#include <aws/crt/io/TlsOptions.h>

#include <aws/crt/Api.h>
#include <aws/io/tls_channel_handler.h>

namespace Aws
{
    namespace Crt
    {
        namespace Io
        {
            TlsContextOptions::~TlsContextOptions()
            {
                if (m_isInit)
                {
                    aws_tls_ctx_options_clean_up(&m_options);
                }
            }

            TlsContextOptions::TlsContextOptions() noexcept : m_isInit(false) { AWS_ZERO_STRUCT(m_options); }

            TlsContextOptions::TlsContextOptions(TlsContextOptions &&other) noexcept
            {
                m_options = other.m_options;
                m_isInit = other.m_isInit;
                AWS_ZERO_STRUCT(other.m_options);
                other.m_isInit = false;
            }

            TlsContextOptions &TlsContextOptions::operator=(TlsContextOptions &&other) noexcept
            {
                if (&other != this)
                {
                    if (m_isInit)
                    {
                        aws_tls_ctx_options_clean_up(&m_options);
                    }

                    m_options = other.m_options;
                    m_isInit = other.m_isInit;
                    AWS_ZERO_STRUCT(other.m_options);
                    other.m_isInit = false;
                }

                return *this;
            }

            TlsContextOptions TlsContextOptions::InitDefaultClient(Allocator *allocator) noexcept
            {
                TlsContextOptions ctxOptions;
                aws_tls_ctx_options_init_default_client(&ctxOptions.m_options, allocator);
                ctxOptions.m_isInit = true;
                return ctxOptions;
            }

#if !defined(AWS_OS_IOS)
            TlsContextOptions TlsContextOptions::InitClientWithMtls(
                const char *certPath,
                const char *pKeyPath,
                Allocator *allocator) noexcept
            {
                TlsContextOptions ctxOptions;
                if (!aws_tls_ctx_options_init_client_mtls_from_path(
                        &ctxOptions.m_options, allocator, certPath, pKeyPath))
                {
                    ctxOptions.m_isInit = true;
                }
                return ctxOptions;
            }

            TlsContextOptions TlsContextOptions::InitClientWithMtls(
                const ByteCursor &cert,
                const ByteCursor &pkey,
                Allocator *allocator) noexcept
            {
                TlsContextOptions ctxOptions;
                if (!aws_tls_ctx_options_init_client_mtls(
                        &ctxOptions.m_options,
                        allocator,
                        const_cast<ByteCursor *>(&cert),
                        const_cast<ByteCursor *>(&pkey)))
                {
                    ctxOptions.m_isInit = true;
                }
                return ctxOptions;
            }
#endif /* !AWS_OS_IOS */
#if defined(AWS_OS_APPLE)
            TlsContextOptions TlsContextOptions::InitClientWithMtlsPkcs12(
                const char *pkcs12Path,
                const char *pkcs12Pwd,
                Allocator *allocator) noexcept
            {
                TlsContextOptions ctxOptions;
                struct aws_byte_cursor password = aws_byte_cursor_from_c_str(pkcs12Pwd);
                if (!aws_tls_ctx_options_init_client_mtls_pkcs12_from_path(
                        &ctxOptions.m_options, allocator, pkcs12Path, &password))
                {
                    ctxOptions.m_isInit = true;
                }
                return ctxOptions;
            }
#endif /* AWS_OS_APPLE */

            bool TlsContextOptions::IsAlpnSupported() noexcept { return aws_tls_is_alpn_available(); }

            bool TlsContextOptions::SetAlpnList(const char *alpn_list) noexcept
            {
                AWS_ASSERT(m_isInit);
                return aws_tls_ctx_options_set_alpn_list(&m_options, alpn_list) == 0;
            }

            void TlsContextOptions::SetVerifyPeer(bool verify_peer) noexcept
            {
                AWS_ASSERT(m_isInit);
                aws_tls_ctx_options_set_verify_peer(&m_options, verify_peer);
            }

            void TlsContextOptions::SetMinimumTlsVersion(aws_tls_versions minimumTlsVersion)
            {
                AWS_ASSERT(m_isInit);
                aws_tls_ctx_options_set_minimum_tls_version(&m_options, minimumTlsVersion);
            }

            bool TlsContextOptions::OverrideDefaultTrustStore(const char *caPath, const char *caFile) noexcept
            {
                AWS_ASSERT(m_isInit);
                return aws_tls_ctx_options_override_default_trust_store_from_path(&m_options, caPath, caFile) == 0;
            }

            bool TlsContextOptions::OverrideDefaultTrustStore(const ByteCursor &ca) noexcept
            {
                AWS_ASSERT(m_isInit);
                return aws_tls_ctx_options_override_default_trust_store(&m_options, const_cast<ByteCursor *>(&ca)) == 0;
            }

            TlsConnectionOptions::TlsConnectionOptions() noexcept : m_lastError(AWS_ERROR_SUCCESS), m_isInit(false) {}

            TlsConnectionOptions::TlsConnectionOptions(aws_tls_ctx *ctx, Allocator *allocator) noexcept
                : m_allocator(allocator), m_lastError(AWS_ERROR_SUCCESS), m_isInit(true)
            {
                aws_tls_connection_options_init_from_ctx(&m_tls_connection_options, ctx);
            }

            TlsConnectionOptions::~TlsConnectionOptions()
            {
                if (m_isInit)
                {
                    aws_tls_connection_options_clean_up(&m_tls_connection_options);
                    m_isInit = false;
                }
            }

            TlsConnectionOptions::TlsConnectionOptions(const TlsConnectionOptions &options) noexcept
            {
                m_isInit = false;

                if (options.m_isInit)
                {
                    m_allocator = options.m_allocator;
                    if (!aws_tls_connection_options_copy(&m_tls_connection_options, &options.m_tls_connection_options))
                    {
                        m_isInit = true;
                    }
                    else
                    {
                        m_lastError = LastErrorOrUnknown();
                    }
                }
            }

            TlsConnectionOptions &TlsConnectionOptions::operator=(const TlsConnectionOptions &options) noexcept
            {
                if (this != &options)
                {
                    if (m_isInit)
                    {
                        aws_tls_connection_options_clean_up(&m_tls_connection_options);
                    }

                    m_isInit = false;

                    if (options.m_isInit)
                    {
                        m_allocator = options.m_allocator;
                        if (!aws_tls_connection_options_copy(
                                &m_tls_connection_options, &options.m_tls_connection_options))
                        {
                            m_isInit = true;
                        }
                        else
                        {
                            m_lastError = LastErrorOrUnknown();
                        }
                    }
                }

                return *this;
            }

            TlsConnectionOptions::TlsConnectionOptions(TlsConnectionOptions &&options) noexcept
                : m_isInit(options.m_isInit)
            {
                if (options.m_isInit)
                {
                    m_tls_connection_options = options.m_tls_connection_options;
                    AWS_ZERO_STRUCT(options.m_tls_connection_options);
                    options.m_isInit = false;
                    options.m_allocator = options.m_allocator;
                }
            }

            TlsConnectionOptions &TlsConnectionOptions::operator=(TlsConnectionOptions &&options) noexcept
            {
                if (this != &options)
                {
                    if (options.m_isInit)
                    {
                        m_tls_connection_options = options.m_tls_connection_options;
                        AWS_ZERO_STRUCT(options.m_tls_connection_options);
                        options.m_isInit = false;
                        m_isInit = true;
                        m_allocator = options.m_allocator;
                    }
                }

                return *this;
            }

            bool TlsConnectionOptions::SetServerName(ByteCursor &serverName) noexcept
            {
                if (aws_tls_connection_options_set_server_name(&m_tls_connection_options, m_allocator, &serverName))
                {
                    m_lastError = LastErrorOrUnknown();
                    return false;
                }

                return true;
            }

            bool TlsConnectionOptions::SetAlpnList(const char *alpnList) noexcept
            {
                if (aws_tls_connection_options_set_alpn_list(&m_tls_connection_options, m_allocator, alpnList))
                {
                    m_lastError = LastErrorOrUnknown();
                    return false;
                }

                return true;
            }

            TlsContext::TlsContext() noexcept : m_ctx(nullptr), m_initializationError(AWS_ERROR_SUCCESS) {}

            TlsContext::TlsContext(TlsContextOptions &options, TlsMode mode, Allocator *allocator) noexcept
                : m_ctx(nullptr), m_initializationError(AWS_ERROR_SUCCESS)
            {
                if (mode == TlsMode::CLIENT)
                {
<<<<<<< HEAD
                    m_ctx.reset(aws_tls_client_ctx_new(allocator, &options.m_options), aws_tls_ctx_release);
                }
                else
                {
                    m_ctx.reset(aws_tls_server_ctx_new(allocator, &options.m_options), aws_tls_ctx_release);
=======
                    aws_tls_ctx *underlying_tls_ctx = aws_tls_client_ctx_new(allocator, &options.m_options);

                    if (underlying_tls_ctx != NULL)
                    {
                        m_ctx.reset(underlying_tls_ctx, aws_tls_ctx_destroy);
                    }
                }
                else
                {
                    aws_tls_ctx *underlying_tls_ctx = aws_tls_server_ctx_new(allocator, &options.m_options);

                    if (underlying_tls_ctx != NULL)
                    {
                        m_ctx.reset(underlying_tls_ctx, aws_tls_ctx_destroy);
                    }
>>>>>>> 6074ad8f
                }

                if (!m_ctx)
                {
                    m_initializationError = Aws::Crt::LastErrorOrUnknown();
                }
            }

            TlsConnectionOptions TlsContext::NewConnectionOptions() const noexcept
            {
                return TlsConnectionOptions(m_ctx.get(), m_ctx->alloc);
            }
        } // namespace Io
    }     // namespace Crt
} // namespace Aws<|MERGE_RESOLUTION|>--- conflicted
+++ resolved
@@ -260,29 +260,19 @@
             {
                 if (mode == TlsMode::CLIENT)
                 {
-<<<<<<< HEAD
-                    m_ctx.reset(aws_tls_client_ctx_new(allocator, &options.m_options), aws_tls_ctx_release);
+                    aws_tls_ctx *underlying_tls_ctx = aws_tls_client_ctx_new(allocator, &options.m_options);
+                    if (underlying_tls_ctx != NULL)
+                    {
+                        m_ctx.reset(underlying_tls_ctx, aws_tls_ctx_release);
+                    }
                 }
                 else
                 {
-                    m_ctx.reset(aws_tls_server_ctx_new(allocator, &options.m_options), aws_tls_ctx_release);
-=======
-                    aws_tls_ctx *underlying_tls_ctx = aws_tls_client_ctx_new(allocator, &options.m_options);
-
+                    aws_tls_ctx *underlying_tls_ctx = aws_tls_server_ctx_new(allocator, &options.m_options);
                     if (underlying_tls_ctx != NULL)
                     {
-                        m_ctx.reset(underlying_tls_ctx, aws_tls_ctx_destroy);
-                    }
-                }
-                else
-                {
-                    aws_tls_ctx *underlying_tls_ctx = aws_tls_server_ctx_new(allocator, &options.m_options);
-
-                    if (underlying_tls_ctx != NULL)
-                    {
-                        m_ctx.reset(underlying_tls_ctx, aws_tls_ctx_destroy);
-                    }
->>>>>>> 6074ad8f
+                        m_ctx.reset(underlying_tls_ctx, aws_tls_ctx_release);
+                    }
                 }
 
                 if (!m_ctx)
