cmake_minimum_required(VERSION 3.1)
if (POLICY CMP0077)
    cmake_policy(SET CMP0077 NEW)
endif()

option(BUILD_DEPS "Builds aws common runtime dependencies as part of build. Turn off if you want to control your dependency chain." ON)
option(BYO_CRYPTO "Don't build a tls implementation or link against a crypto interface. This feature is only for unix builds currently" OFF)
option(USE_OPENSSL "Set this if you want to use your system's OpenSSL 1.0.2/1.1.1 compatible libcrypto" OFF)

# Proxy integration test control - In addition to this option, all proxy tests require the following environment variables set appropriately when running tests:
#
# AWS_TEST_HTTP_PROXY_HOST - host address of the proxy to use for tests that make open connections to the proxy
# AWS_TEST_HTTP_PROXY_PORT - port to use for tests that make open connections to the proxy
# AWS_TEST_HTTPS_PROXY_HOST - host address of the proxy to use for tests that make tls-protected connections to the proxy
# AWS_TEST_HTTPS_PROXY_PORT - port to use for tests that make tls-protected connections to the proxy
# AWS_TEST_HTTP_PROXY_BASIC_HOST - host address of the proxy to use for tests that make open connections to the proxy with basic authentication
# AWS_TEST_HTTP_PROXY_BASIC_PORT - port to use for tests that make open connections to the proxy with basic authentication
#
# The x509 proxy tests also require:
#
# AWS_TEST_TLS_CERT_PATH - file path to certificate used to initialize the tls context of the x509 provider connection
# AWS_TEST_TLS_KEY_PATH - file path to the key used to initialize the tls context of the x509 provider connection
# AWS_TEST_TLS_ROOT_CERT_PATH - file path to the root CA used to initialize the tls context of the x509 provider connection
# AWS_TEST_X509_ENDPOINT - AWS account-specific endpoint to source x509 credentials from
# AWS_TEST_X509_THING_NAME - associated name of the x509 thing
# AWS_TEST_X509_ROLE_ALIAS - associated role alias ...
#
# And the mqtt websocket tests require x509 sourced credentials with sufficient permission to
# connect to IoT Core as well as:
#
# AWS_TEST_IOT_SIGNING_REGION - AWS region to make a websocket connection to
# AWS_TEST_IOT_MQTT_ENDPOINT - AWS account-specific endpoint to connect to IoT core by
#
# ToDo: Scripts to populate environment variables via the CLI and IoT, SecretsManager calls
#
option(ENABLE_PROXY_INTEGRATION_TESTS "Whether or not to build and run the proxy integration tests that rely on a proxy server installed and running locally" OFF)

list(APPEND CMAKE_MODULE_PATH "${CMAKE_CURRENT_SOURCE_DIR}/cmake")
include(AwsGetVersion)

aws_get_version(SIMPLE_VERSION FULL_VERSION GIT_HASH)
message(STATUS "AWS CRT C++ ${FULL_VERSION}")

project("aws-crt-cpp"
    LANGUAGES CXX C
    VERSION ${SIMPLE_VERSION})

include(AwsCheckHeadersCxx)
include(CTest)

if (DEFINED CMAKE_PREFIX_PATH)
    file(TO_CMAKE_PATH "${CMAKE_PREFIX_PATH}" CMAKE_PREFIX_PATH)
endif()

if (DEFINED CMAKE_INSTALL_PREFIX)
    file(TO_CMAKE_PATH "${CMAKE_INSTALL_PREFIX}" CMAKE_INSTALL_PREFIX)
endif()

if (UNIX AND NOT APPLE)
    include(GNUInstallDirs)
elseif(NOT DEFINED CMAKE_INSTALL_LIBDIR)
    set(CMAKE_INSTALL_LIBDIR "lib")
endif()

if (${CMAKE_INSTALL_LIBDIR} STREQUAL "lib64")
    set(FIND_LIBRARY_USE_LIB64_PATHS true)
endif()

if (NOT CMAKE_CXX_STANDARD)
    set(CMAKE_CXX_STANDARD 11)
endif()

if (NOT CMAKE_BUILD_TYPE)
    # setting this breaks C++ builds in visualc++, so don't do it.
    if (NOT WIN32)
        set(CMAKE_BUILD_TYPE "RelWithDebInfo")
    endif()
endif()

<<<<<<< HEAD
=======
if (NOT DEFINED AWS_CRT_CPP_VERSION)
    set(AWS_CRT_CPP_VERSION "v0.18.8")
    # Try to determine the current git tag and use that as the version
    execute_process(COMMAND git describe --tags
        RESULT_VARIABLE GIT_EXIT_CODE
        OUTPUT_VARIABLE GIT_TAG
        ERROR_QUIET
        OUTPUT_STRIP_TRAILING_WHITESPACE)
    if (NOT GIT_EXIT_CODE)
        set(AWS_CRT_CPP_VERSION ${GIT_TAG})
    endif()
endif()
>>>>>>> 46ed5c24

# Support the deprecated AWS_CRT_CPP_VERSION.
# This mistakenly reports the git tag of the *PARENT* project when aws-crt-cpp
# is built via CMake's add_subdirectory(). But don't fix it,
# aws-iot-device-sdk-cpp-v2 relies on this incorrect# behavior to report its
# own version in the MqttClientConnectionConfigBuilder metrics string.
execute_process(COMMAND git describe --tags
    RESULT_VARIABLE GIT_EXIT_CODE
    OUTPUT_VARIABLE LEGACY_VERSION
    ERROR_QUIET
    OUTPUT_STRIP_TRAILING_WHITESPACE)
if (NOT GIT_EXIT_CODE EQUAL 0)
    set(LEGACY_VERSION "v${PROJECT_VERSION}")
endif()

configure_file(include/aws/crt/Config.h.in ${CMAKE_CURRENT_LIST_DIR}/include/aws/crt/Config.h @ONLY)

# This is required in order to append /lib/cmake to each element in CMAKE_PREFIX_PATH
set(AWS_MODULE_DIR "/${CMAKE_INSTALL_LIBDIR}/cmake")
string(REPLACE ";" "${AWS_MODULE_DIR};" AWS_MODULE_PATH "${CMAKE_PREFIX_PATH}${AWS_MODULE_DIR}")
# Append that generated list to the module search path
list(APPEND CMAKE_MODULE_PATH ${AWS_MODULE_PATH})

if (BUILD_DEPS)
    list(APPEND CMAKE_MODULE_PATH "${CMAKE_CURRENT_LIST_DIR}/crt/aws-c-common/cmake")

    include(AwsFindPackage)

    set(IN_SOURCE_BUILD ON)
    set(BUILD_TESTING_PREV ${BUILD_TESTING})
    set(BUILD_TESTING OFF)
    add_subdirectory(crt/aws-c-common)

    if (UNIX AND NOT APPLE AND NOT BYO_CRYPTO)
        if (NOT USE_OPENSSL)
            set(DISABLE_PERL ON CACHE BOOL "Disable Perl for AWS-LC.")
            set(DISABLE_GO ON CACHE BOOL "Disable Go for AWS-LC.")
            set(BUILD_LIBSSL OFF CACHE BOOL "Build libssl for AWS-LC.")

            # temporarily disable certain warnings as errors for the aws-lc build
            set(OLD_CMAKE_C_FLAGS "${CMAKE_C_FLAGS}")
            if (NOT MSVC)
                check_c_compiler_flag(-Wno-stringop-overflow HAS_WNO_STRINGOP_OVERFLOW)
                if (HAS_WNO_STRINGOP_OVERFLOW)
                    set(CMAKE_C_FLAGS "${CMAKE_C_FLAGS} -Wno-stringop-overflow")
                endif()

                check_c_compiler_flag(-Wno-array-parameter HAS_WNO_ARRAY_PARAMETER)
                if (HAS_WNO_ARRAY_PARAMETER)
                    set(CMAKE_C_FLAGS "${CMAKE_C_FLAGS} -Wno-array-parameter")
                endif()
            endif()

            add_subdirectory(crt/aws-lc)

            # restore previous build flags
            set(CMAKE_C_FLAGS "${OLD_CMAKE_C_FLAGS}")

            set(SEARCH_LIBCRYPTO OFF CACHE BOOL "Let S2N use libcrypto from AWS-LC.")
        else()
            set(SEARCH_LIBCRYPTO ON CACHE BOOL "Let S2N search libcrypto in the system.")
        endif()
        set(UNSAFE_TREAT_WARNINGS_AS_ERRORS OFF CACHE BOOL "Disable warnings-as-errors when building S2N")
        add_subdirectory(crt/s2n)
    endif()

    add_subdirectory(crt/aws-c-sdkutils)
    add_subdirectory(crt/aws-c-io)
    add_subdirectory(crt/aws-c-cal)
    add_subdirectory(crt/aws-c-compression)
    add_subdirectory(crt/aws-c-http)
    add_subdirectory(crt/aws-c-auth)
    add_subdirectory(crt/aws-c-mqtt)
    add_subdirectory(crt/aws-checksums)
    add_subdirectory(crt/aws-c-event-stream)
    add_subdirectory(crt/aws-c-s3)
    set(BUILD_TESTING ${BUILD_TESTING_PREV})
else()
    include(AwsFindPackage)
    set(IN_SOURCE_BUILD OFF)
endif()

include(AwsCFlags)
include(AwsSharedLibSetup)

file(GLOB AWS_CRT_HEADERS
        "include/aws/crt/*.h"
)

file(GLOB AWS_CRT_AUTH_HEADERS
        "include/aws/crt/auth/*.h"
)

file(GLOB AWS_CRT_CRYPTO_HEADERS
        "include/aws/crt/crypto/*.h"
)

file(GLOB AWS_CRT_IO_HEADERS
        "include/aws/crt/io/*.h"
)

file(GLOB AWS_CRT_IOT_HEADERS
        "include/aws/iot/*.h"
)

file(GLOB AWS_CRT_MQTT_HEADERS
        "include/aws/crt/mqtt/*.h"
)

file(GLOB AWS_CRT_HTTP_HEADERS
        "include/aws/crt/http/*.h"
)

file(GLOB AWS_CRT_EXTERNAL_HEADERS
        "include/aws/crt/external/*.h"
)

file(GLOB AWS_CRT_PUBLIC_HEADERS
        ${AWS_CRT_HEADERS}
        ${AWS_CRT_AUTH_HEADERS}
        ${AWS_CRT_CRYPTO_HEADERS}
        ${AWS_CRT_IO_HEADERS}
        ${AWS_CRT_IOT_HEADERS}
        ${AWS_CRT_MQTT_HEADERS}
        ${AWS_CRT_HTTP_HEADERS}
)

aws_check_headers_cxx(${PROJECT_NAME} ${AWS_CRT_PUBLIC_HEADERS})

file(GLOB AWS_CRT_CPP_HEADERS
        ${AWS_CRT_PUBLIC_HEADERS}
        ${AWS_CRT_EXTERNAL_HEADERS}
)

file(GLOB AWS_CRT_SRC
       "source/*.cpp"
)

file(GLOB AWS_CRT_AUTH_SRC
        "source/auth/*.cpp"
)

file(GLOB AWS_CRT_CRYPTO_SRC
       "source/crypto/*.cpp"
)

file (GLOB AWS_CRT_IO_SRC
       "source/io/*.cpp"
)

file (GLOB AWS_CRT_IOT_SRC
        "source/iot/*.cpp"
)

file (GLOB AWS_CRT_MQTT_SRC
       "source/mqtt/*.cpp"
)

file (GLOB AWS_CRT_HTTP_SRC
        "source/http/*.cpp"
)

file(GLOB AWS_CRT_EXTERNAL_CRC
        "source/external/*.cpp"
)

file(GLOB AWS_CRT_CPP_SRC
        ${AWS_CRT_SRC}
        ${AWS_CRT_AUTH_SRC}
        ${AWS_CRT_CRYPTO_SRC}
        ${AWS_CRT_IO_SRC}
        ${AWS_CRT_IOT_SRC}
        ${AWS_CRT_MQTT_SRC}
        ${AWS_CRT_HTTP_SRC}
        ${AWS_CRT_EXTERNAL_CRC}
)

if (WIN32)
    if (MSVC)
        source_group("Header Files\\aws\\crt" FILES ${AWS_CRT_HEADERS})
        source_group("Header Files\\aws\\crt\\auth" FILES ${AWS_CRT_AUTH_HEADERS})
        source_group("Header Files\\aws\\crt\\crypto" FILES ${AWS_CRT_CRYPTO_HEADERS})
        source_group("Header Files\\aws\\crt\\io" FILES ${AWS_CRT_IO_HEADERS})
        source_group("Header Files\\aws\\iot" FILES ${AWS_CRT_IOT_HEADERS})
        source_group("Header Files\\aws\\crt\\mqtt" FILES ${AWS_CRT_MQTT_HEADERS})
        source_group("Header Files\\aws\\crt\\http" FILES ${AWS_CRT_HTTP_HEADERS})
        source_group("Header Files\\aws\\crt\\external" FILES ${AWS_CRT_EXTERNAL_HEADERS})

        source_group("Source Files" FILES ${AWS_CRT_SRC})
        source_group("Source Files\\auth" FILES ${AWS_CRT_AUTH_SRC})
        source_group("Source Files\\crypto" FILES ${AWS_CRT_CRYPTO_SRC})
        source_group("Source Files\\io" FILES ${AWS_CRT_IO_SRC})
        source_group("Source Files\\iot" FILES ${AWS_CRT_IOT_SRC})
        source_group("Source Files\\mqtt" FILES ${AWS_CRT_MQTT_SRC})
        source_group("Source Files\\http" FILES ${AWS_CRT_HTTP_SRC})
        source_group("Source Files\\external" FILES ${AWS_CRT_EXTERNAL_SRC})
    endif ()
endif()

add_library(${PROJECT_NAME} ${AWS_CRT_CPP_HEADERS} ${AWS_CRT_CPP_SRC})

target_compile_definitions(${PROJECT_NAME} PRIVATE -DCJSON_HIDE_SYMBOLS)

if (BUILD_SHARED_LIBS)
    target_compile_definitions(${PROJECT_NAME} PUBLIC -DAWS_CRT_CPP_USE_IMPORT_EXPORT)
    target_compile_definitions(${PROJECT_NAME} PRIVATE -DAWS_CRT_CPP_EXPORTS)
endif()

set_target_properties(${PROJECT_NAME} PROPERTIES LINKER_LANGUAGE CXX)
set_target_properties(${PROJECT_NAME} PROPERTIES CXX_STANDARD ${CMAKE_CXX_STANDARD})

aws_prepare_symbol_visibility_args(${PROJECT_NAME} "AWS_CRT_CPP")

#set runtime library
if (MSVC)
    if(STATIC_CRT)
        target_compile_options(${PROJECT_NAME} PRIVATE "/MT$<$<CONFIG:Debug>:d>")
    else()
        target_compile_options(${PROJECT_NAME} PRIVATE "/MD$<$<CONFIG:Debug>:d>")
    endif()
endif ()

if (CMAKE_BUILD_TYPE STREQUAL "" OR CMAKE_BUILD_TYPE MATCHES Debug)
    target_compile_definitions(${PROJECT_NAME} PRIVATE "-DDEBUG_BUILD")
    #set extra warning flags for debug build
    if (MSVC)
        target_compile_options(${PROJECT_NAME} PRIVATE /W4 /WX /wd4068)
    else ()
        target_compile_options(${PROJECT_NAME} PRIVATE -Wall -Wno-long-long -pedantic -Werror)
    endif ()
endif ()

target_include_directories(${PROJECT_NAME} PUBLIC
        $<BUILD_INTERFACE:${CMAKE_CURRENT_SOURCE_DIR}/include>
        $<INSTALL_INTERFACE:include>)

aws_use_package(aws-c-http)
aws_use_package(aws-c-mqtt)
aws_use_package(aws-c-cal)
aws_use_package(aws-c-auth)
aws_use_package(aws-c-common)
aws_use_package(aws-c-io)
aws_use_package(aws-checksums)
aws_use_package(aws-c-event-stream)
aws_use_package(aws-c-s3)

target_link_libraries(${PROJECT_NAME} ${DEP_AWS_LIBS})

install(FILES ${AWS_CRT_HEADERS} DESTINATION "include/aws/crt" COMPONENT Development)
install(FILES ${AWS_CRT_AUTH_HEADERS} DESTINATION "include/aws/crt/auth" COMPONENT Development)
install(FILES ${AWS_CRT_CRYPTO_HEADERS} DESTINATION "include/aws/crt/crypto" COMPONENT Development)
install(FILES ${AWS_CRT_IO_HEADERS} DESTINATION "include/aws/crt/io" COMPONENT Development)
install(FILES ${AWS_CRT_IOT_HEADERS} DESTINATION "include/aws/iot" COMPONENT Development)
install(FILES ${AWS_CRT_MQTT_HEADERS} DESTINATION "include/aws/crt/mqtt" COMPONENT Development)
install(FILES ${AWS_CRT_HTTP_HEADERS} DESTINATION "include/aws/crt/http" COMPONENT Development)

install(
        TARGETS ${PROJECT_NAME}
        EXPORT ${PROJECT_NAME}-targets
        ARCHIVE DESTINATION ${CMAKE_INSTALL_LIBDIR} COMPONENT Development
        LIBRARY DESTINATION ${CMAKE_INSTALL_LIBDIR} COMPONENT Development
        RUNTIME DESTINATION bin COMPONENT Runtime
)

if (BUILD_SHARED_LIBS)
    set (TARGET_DIR "shared")
else()
    set (TARGET_DIR "static")
endif()

install(EXPORT "${PROJECT_NAME}-targets"
        DESTINATION "${CMAKE_INSTALL_LIBDIR}/${PROJECT_NAME}/cmake/${TARGET_DIR}"
        NAMESPACE AWS::
        COMPONENT Development)

configure_file("cmake/${PROJECT_NAME}-config.cmake"
        "${CMAKE_CURRENT_BINARY_DIR}/${PROJECT_NAME}-config.cmake"
        @ONLY)

include(CMakePackageConfigHelpers)


write_basic_package_version_file(
        "${CMAKE_CURRENT_BINARY_DIR}/${PROJECT_NAME}-config-version.cmake"
        COMPATIBILITY ExactVersion
)

install(FILES "${CMAKE_CURRENT_BINARY_DIR}/${PROJECT_NAME}-config.cmake"
        DESTINATION "${CMAKE_INSTALL_LIBDIR}/${PROJECT_NAME}/cmake/"
        COMPONENT Development)

install(FILES "${CMAKE_CURRENT_BINARY_DIR}/${PROJECT_NAME}-config-version.cmake"
        DESTINATION "${CMAKE_INSTALL_LIBDIR}/${PROJECT_NAME}/cmake/"
        COMPONENT Development)


if (NOT CMAKE_CROSSCOMPILING)
    if (BUILD_TESTING)
        add_subdirectory(tests)
        if (NOT BYO_CRYPTO)
            add_subdirectory(bin/elasticurl_cpp)
        endif ()
    endif()
endif()<|MERGE_RESOLUTION|>--- conflicted
+++ resolved
@@ -76,22 +76,6 @@
         set(CMAKE_BUILD_TYPE "RelWithDebInfo")
     endif()
 endif()
-
-<<<<<<< HEAD
-=======
-if (NOT DEFINED AWS_CRT_CPP_VERSION)
-    set(AWS_CRT_CPP_VERSION "v0.18.8")
-    # Try to determine the current git tag and use that as the version
-    execute_process(COMMAND git describe --tags
-        RESULT_VARIABLE GIT_EXIT_CODE
-        OUTPUT_VARIABLE GIT_TAG
-        ERROR_QUIET
-        OUTPUT_STRIP_TRAILING_WHITESPACE)
-    if (NOT GIT_EXIT_CODE)
-        set(AWS_CRT_CPP_VERSION ${GIT_TAG})
-    endif()
-endif()
->>>>>>> 46ed5c24
 
 # Support the deprecated AWS_CRT_CPP_VERSION.
 # This mistakenly reports the git tag of the *PARENT* project when aws-crt-cpp
