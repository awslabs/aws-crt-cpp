--- conflicted
+++ resolved
@@ -4,12 +4,8 @@
 endif()
 
 project(aws-crt-cpp CXX C)
-<<<<<<< HEAD
-option(BUILD_DEPS "Builds aws common runtime dependencies as part of build, only do this if you don't want to control your dependency chain." OFF)
+option(BUILD_DEPS "Builds aws common runtime dependencies as part of build. Turn off if you want to control your dependency chain." ON)
 option(BYO_CRYPTO "Don't build a tls implementation or link against a crypto interface. This feature is only for unix builds currently" OFF)
-=======
-option(BUILD_DEPS "Builds aws common runtime dependencies as part of build. Turn off if you want to control your dependency chain." ON)
->>>>>>> 67b37c2e
 
 # Proxy integration test control - In addition to this option, all proxy tests require the following environment variables set appropriately when running tests:
 #
@@ -105,11 +101,7 @@
     set(BUILD_TESTING OFF)
     add_subdirectory(crt/aws-c-common)
 
-<<<<<<< HEAD
     if (UNIX AND NOT APPLE AND NOT BYO_CRYPTO)
-=======
-    if (UNIX AND NOT APPLE)
->>>>>>> 67b37c2e
         include(crt/aws-c-cal/cmake/modules/aws-lc.cmake)
         add_subdirectory(crt/s2n)
     endif()
