/**
 * Copyright Amazon.com, Inc. or its affiliates. All Rights Reserved.
 * SPDX-License-Identifier: Apache-2.0.
 */

#include <aws/crt/Api.h>
#include <aws/crt/crypto/Hash.h>
#include <aws/crt/http/HttpConnection.h>
#include <aws/crt/http/HttpRequestResponse.h>
#include <aws/crt/io/Uri.h>

#include <aws/crt/mqtt/Mqtt5Packets.h>

#include <aws/common/command_line_parser.h>
#include <condition_variable>
#include <fstream>
#include <future>
#include <iostream>

#define AWS_MQTT5_CANARY_CLIENT_CREATION_SLEEP_TIME 10000000
#define AWS_MQTT5_CANARY_OPERATION_ARRAY_SIZE 10000
#define AWS_MQTT5_CANARY_TOPIC_ARRAY_SIZE 256
#define AWS_MQTT5_CANARY_CLIENT_MAX 50
#define AWS_MQTT5_CANARY_PAYLOAD_SIZE_MAX UINT16_MAX

using namespace Aws::Crt;
using namespace Aws::Crt::Mqtt5;

struct app_ctx
{
    struct aws_allocator *allocator;
    Io::Uri uri;
    uint16_t port;
    const char *cacert;
    const char *cert;
    const char *key;
    int connect_timeout;

    struct aws_tls_connection_options tls_connection_options;

    const char *TraceFile;
    Aws::Crt::LogLevel LogLevel;
};

static void s_usage(int exit_code)
{

    fprintf(stderr, "usage: elastipubsub5 [options] endpoint\n");
    fprintf(stderr, " endpoint: url to connect to\n");
    fprintf(stderr, "\n Options:\n\n");
    fprintf(stderr, "      --cacert FILE: path to a CA certficate file.\n");
    fprintf(stderr, "      --cert FILE: path to a PEM encoded certificate to use with mTLS\n");
    fprintf(stderr, "      --key FILE: Path to a PEM encoded private key that matches cert.\n");
    fprintf(stderr, "  -l, --log FILE: dumps logs to FILE instead of stderr.\n");
    fprintf(stderr, "  -v, --verbose: ERROR|INFO|DEBUG|TRACE: log level to configure. Default is none.\n");

    fprintf(stderr, "  -h, --help\n");
    fprintf(stderr, "            Display this message and quit.\n");
    exit(exit_code);
}

static struct aws_cli_option s_long_options[] = {
    {"cacert", AWS_CLI_OPTIONS_REQUIRED_ARGUMENT, NULL, 'a'},
    {"cert", AWS_CLI_OPTIONS_REQUIRED_ARGUMENT, NULL, 'c'},
    {"key", AWS_CLI_OPTIONS_REQUIRED_ARGUMENT, NULL, 'e'},
    {"connect-timeout", AWS_CLI_OPTIONS_REQUIRED_ARGUMENT, NULL, 'f'},
    {"log", AWS_CLI_OPTIONS_REQUIRED_ARGUMENT, NULL, 'l'},
    {"verbose", AWS_CLI_OPTIONS_REQUIRED_ARGUMENT, NULL, 'v'},
    {"help", AWS_CLI_OPTIONS_NO_ARGUMENT, NULL, 'h'},
    /* Per getopt(3) the last element of the array has to be filled with all zeros */
    {NULL, AWS_CLI_OPTIONS_NO_ARGUMENT, NULL, 0},
};

static void s_parse_options(int argc, char **argv, struct app_ctx &ctx)
{
    while (true)
    {
        int option_index = 0;
        int c = aws_cli_getopt_long(argc, argv, "a:b:c:e:f:H:d:g:M:GPHiko:t:v:VwWh", s_long_options, &option_index);
        if (c == -1)
        {
            /* finished parsing */
            break;
        }

        switch (c)
        {
            case 0:
                /* getopt_long() returns 0 if an option.flag is non-null */
                break;
            case 0x02:
                /* getopt_long() returns 0x02 (START_OF_TEXT) if a positional arg was encountered */
                ctx.uri = Io::Uri(aws_byte_cursor_from_c_str(aws_cli_positional_arg), ctx.allocator);
                if (!ctx.uri)
                {
                    std::cerr << "Failed to parse uri \"" << aws_cli_positional_arg << "\" with error "
                              << aws_error_debug_str(ctx.uri.LastError()) << std::endl;
                    s_usage(1);
                }
                else
                {
                    std::cerr << "Success to parse uri \"" << aws_cli_positional_arg
                              << static_cast<const char *>(AWS_BYTE_CURSOR_PRI(ctx.uri.GetFullUri())) << std::endl;
                }
                break;
            case 'a':
                ctx.cacert = aws_cli_optarg;
                break;
            case 'c':
                ctx.cert = aws_cli_optarg;
                break;
            case 'e':
                ctx.key = aws_cli_optarg;
                break;
            case 't':
                ctx.TraceFile = aws_cli_optarg;
                break;
            case 'h':
                s_usage(0);
                break;
            case 'v':
            {
                enum aws_log_level temp_log_level = AWS_LL_NONE;
                aws_string_to_log_level(aws_cli_optarg, &temp_log_level);
                ctx.LogLevel = (Aws::Crt::LogLevel)temp_log_level;
                if (ctx.LogLevel < Aws::Crt::LogLevel::Error)
                {
                    std::cerr << "unsupported log level " << aws_cli_optarg << std::endl;
                    s_usage(1);
                }
                break;
            }
            default:
                std::cerr << "Unknown option\n";
                s_usage(1);
        }
    }

    if (!ctx.uri)
    {
        std::cerr << "A URI for the request must be supplied.\n";
        s_usage(1);
    }
}

uint16_t receive_maximum = 9;
uint32_t maximum_packet_size = 128 * 1024;

/**********************************************************
 * MAIN
 **********************************************************/

/**
 * This is a sample to show basic functionality for the mqtt5 clients.
 * The app will demo connect/subscribe/publish/unsubscribe features, and
 * requires user interaction.
 * Please follow the instructions when [ACTION REQUIRED] pop up.
 *
 * The workflow for the application will be
 *  1. connect to server
 *  2. subscribe to topic "test/topic/test1", "test/topic/test2", and
 * "test/topic/test3"
 *  3. publish message "mqtt5 publish test"
 *  4. waiting for message from user for "test/topic/test1" and "test/topic/test2"
 *     to make sure the subscription succeed.
 *  5. unsubscribe from "test/topic/test1" and "test/topic/test2". Then make sure
 *     we are no longer subscribe to the topics.
 *  6. waiting for message from user for "test/topic/test3" to make sure we are still
 *     subscribing to "test/topic/test3"
 */

int main(int argc, char **argv)
{

    struct aws_allocator *allocator = aws_mem_tracer_new(aws_default_allocator(), NULL, AWS_MEMTRACE_STACKS, 15);

    struct app_ctx app_ctx = {};
    app_ctx.allocator = allocator;
    app_ctx.connect_timeout = 3000;
    app_ctx.port = 1883;

    s_parse_options(argc, argv, app_ctx);
    if (app_ctx.uri.GetPort())
    {
        app_ctx.port = app_ctx.uri.GetPort();
    }

    // s_aws_mqtt5_canary_update_tps_sleep_time(&tester_options);
    // s_aws_mqtt5_canary_init_weighted_operations(&tester_options);

    /**********************************************************
     * LOGGING
     **********************************************************/

    ApiHandle apiHandle(allocator);
    if (app_ctx.TraceFile)
    {
        apiHandle.InitializeLogging(app_ctx.LogLevel, app_ctx.TraceFile);
    }
    else
    {
        apiHandle.InitializeLogging(app_ctx.LogLevel, stderr);
    }

    bool useTls = false;

    auto hostName = app_ctx.uri.GetHostName();

    /***************************************************
     * setup connection configs
     ***************************************************/

    Io::TlsContextOptions tlsCtxOptions;
    Io::TlsContext tlsContext;
    Io::TlsConnectionOptions tlsConnectionOptions;
    if (useTls)
    {
        if (app_ctx.cert && app_ctx.key)
        {
            tlsCtxOptions = Io::TlsContextOptions::InitClientWithMtls(app_ctx.cert, app_ctx.key);
            if (!tlsCtxOptions)
            {
                std::cout << "Failed to load " << app_ctx.cert << " and " << app_ctx.key << " with error "
                          << aws_error_debug_str(tlsCtxOptions.LastError()) << std::endl;
                exit(1);
            }
        }
        else
        {
            tlsCtxOptions = Io::TlsContextOptions::InitDefaultClient();
            if (!tlsCtxOptions)
            {
                std::cout << "Failed to create a default tlsCtxOptions with error "
                          << aws_error_debug_str(tlsCtxOptions.LastError()) << std::endl;
                exit(1);
            }
        }

        tlsContext = Io::TlsContext(tlsCtxOptions, Io::TlsMode::CLIENT, allocator);

        tlsConnectionOptions = tlsContext.NewConnectionOptions();

        std::cout << "MQTT5: Looking into the uri string: "
                  << static_cast<const char *>(AWS_BYTE_CURSOR_PRI(app_ctx.uri.GetFullUri())) << std::endl;

        if (!tlsConnectionOptions.SetServerName(hostName))
        {
            std::cout << "Failed to set servername with error " << aws_error_debug_str(tlsConnectionOptions.LastError())
                      << std::endl;
            exit(1);
        }
        if (!tlsConnectionOptions.SetAlpnList("x-amzn-mqtt-ca"))
        {
            std::cout << "Failed to load alpn list with error " << aws_error_debug_str(tlsConnectionOptions.LastError())
                      << std::endl;
            exit(1);
        }
    }

    Io::SocketOptions socketOptions;
    socketOptions.SetConnectTimeoutMs(app_ctx.connect_timeout);
    socketOptions.SetKeepAliveIntervalSec(0);
    socketOptions.SetKeepAlive(false);
    socketOptions.SetKeepAliveTimeoutSec(0);

    Io::EventLoopGroup eventLoopGroup(0, allocator);
    if (!eventLoopGroup)
    {
        std::cerr << "Failed to create evenloop group with error " << aws_error_debug_str(eventLoopGroup.LastError())
                  << std::endl;
        exit(1);
    }

    Io::DefaultHostResolver defaultHostResolver(eventLoopGroup, 8, 30, allocator);
    if (!defaultHostResolver)
    {
        std::cerr << "Failed to create host resolver with error "
                  << aws_error_debug_str(defaultHostResolver.LastError()) << std::endl;
        exit(1);
    }

    Io::ClientBootstrap clientBootstrap(eventLoopGroup, defaultHostResolver, allocator);
    if (!clientBootstrap)
    {
        std::cerr << "Failed to create client bootstrap with error " << aws_error_debug_str(clientBootstrap.LastError())
                  << std::endl;
        exit(1);
    }
    clientBootstrap.EnableBlockingShutdown();

    /**********************************************************
     * MQTT5 CLIENT CREATION
     **********************************************************/
    std::cout << "**********************************************************" << std::endl;
    std::cout << "MQTT5: Start ConnectPacket...." << std::endl;
    std::cout << "**********************************************************" << std::endl;
    std::shared_ptr<Mqtt5::ConnectPacket> packet_connect = std::make_shared<Mqtt5::ConnectPacket>();
    packet_connect->withReceiveMaximum(9);
    packet_connect->withMaximumPacketSizeBytes(128 * 1024);

    std::cout << "**********************************************************" << std::endl;
    std::cout << "MQTT5: Start Option Builder...." << std::endl;
    std::cout << "**********************************************************" << std::endl;
    Aws::Crt::String namestring((const char *)hostName.ptr, hostName.len);
    Aws::Crt::Mqtt5::Mqtt5ClientOptions mqtt5OptionsBuilder(app_ctx.allocator);
    mqtt5OptionsBuilder.withHostName(namestring).withPort(app_ctx.port);

    mqtt5OptionsBuilder.withConnectOptions(packet_connect)
        .withSocketOptions(socketOptions)
        .withBootstrap(&clientBootstrap);

    if (useTls)
    {
        mqtt5OptionsBuilder.withTlsConnectionOptions(tlsConnectionOptions);
    }

    std::promise<bool> connectionPromise;
    std::promise<void> disconnectionPromise;
    std::promise<void> stoppedPromise;
    std::promise<void> publishReceivedPromise0;
    std::promise<void> publishReceivedPromise1;
    std::promise<void> publishReceivedPromise2;
    std::promise<void> publishReceivedPromise3;

    mqtt5OptionsBuilder.withClientConnectionSuccessCallback(
        [&connectionPromise](const OnConnectionSuccessEventData &eventData)
        {
            std::cout << "**********************************************************" << std::endl;
            std::cout << "MQTT5:Connected:: " << eventData.negotiatedSettings->getClientId().c_str() << std::endl;
            std::cout << "**********************************************************" << std::endl;
            connectionPromise.set_value(true);
        });

    mqtt5OptionsBuilder.withClientConnectionFailureCallback(
        [&connectionPromise](const OnConnectionFailureEventData &eventData)
        {
            std::cout << "**********************************************************" << std::endl;
            std::cout << "MQTT5:Connection failed with error " << aws_error_debug_str(eventData.errorCode) << std::endl;
            std::cout << "**********************************************************" << std::endl;
            connectionPromise.set_value(false);
        });

    mqtt5OptionsBuilder.withClientStoppedCallback(
        [&stoppedPromise](const OnStoppedEventData &)
        {
            std::cout << "**********************************************************" << std::endl;
            std::cout << "MQTT5:client stopped." << std::endl;
            std::cout << "**********************************************************" << std::endl;
            stoppedPromise.set_value();
        });

    mqtt5OptionsBuilder.withClientAttemptingConnectCallback(
        [](const OnAttemptingConnectEventData &) { std::cout << "MQTT5:client attempting connect." << std::endl; });

    mqtt5OptionsBuilder.withClientDisconnectionCallback(
        [&disconnectionPromise](const OnDisconnectionEventData &eventData)
        {
            if (eventData.errorCode == 0)
            {
                std::cout << "**********************************************************" << std::endl;
                std::cout << "MQTT5:Diesconnected." << std::endl;
                std::cout << "**********************************************************" << std::endl;
            }
            else
            {
                std::cout << "**********************************************************" << std::endl;
                std::cout << "MQTT5:DisConnection failed with error " << aws_error_debug_str(eventData.errorCode) << std::endl;
                if (eventData.disconnectPacket != NULL)
                {
                    if (eventData.disconnectPacket->getReasonString().has_value())
                    {
                        std::cout << "disconnect packet: " << eventData.disconnectPacket->getReasonString().value().c_str()
                                  << std::endl;
                    }
                }
                std::cout << "**********************************************************" << std::endl;
            }
            disconnectionPromise.set_value();
        });

    mqtt5OptionsBuilder.withPublishReceivedCallback(
        [&publishReceivedPromise1, &publishReceivedPromise2, &publishReceivedPromise3, &publishReceivedPromise0](
            const PublishReceivedEventData &eventData)
        {
            ByteCursor payload = eventData.publishPacket->getPayload();
            String msg = String((const char *)payload.ptr, payload.len);
            std::cout << "**********************************************************" << std::endl;
            for (Mqtt5::UserProperty prop : eventData.publishPacket->getUserProperties())
            {
                std::cout << "MQTT5:Received Message: "
                          << "UserProerty: " << prop.getName().c_str() << "," << prop.getValue().c_str() << std::endl;
            }
            std::cout << "MQTT5:Received Message: " << msg.c_str() << std::endl;
            std::cout << "**********************************************************" << std::endl;
            if (msg == "test1")
            {
                publishReceivedPromise1.set_value();
            }
            else if (msg == "test2")
            {
                publishReceivedPromise2.set_value();
            }
            else if (msg == "test3")
            {
                publishReceivedPromise3.set_value();
            }
            else if (msg == "mqtt5 publish test")
            {
                publishReceivedPromise0.set_value();
            }
        });

    std::cout << "**********************************************************" << std::endl;
    std::cout << "MQTT5: Start Init Client ...." << std::endl;
    auto mqtt5Client = Aws::Crt::Mqtt5::Mqtt5Client::NewMqtt5Client(mqtt5OptionsBuilder, app_ctx.allocator);

    if (mqtt5Client)
    {
        std::cerr << "Failed to Init Mqtt5Client with error code: %d." << aws_error_debug_str(mqtt5Client->LastError())
                  << std::endl;
        return -1;
    }
    std::cout << "MQTT5: Finish Init Client ...." << std::endl;
    std::cout << "**********************************************************" << std::endl;

    std::cout << "**********************************************************" << std::endl;
    std::cout << "MQTT5: Client Start ...." << std::endl;
    std::cout << "**********************************************************" << std::endl;

    if (mqtt5Client->Start() && connectionPromise.get_future().get() == true)
    {
        /**********************************************************
         * MQTT5 CLIENT SUBSCRIPTION
         **********************************************************/
        Mqtt5::Subscription data1(app_ctx.allocator);
        data1.withNoLocal(false).withTopicFilter("test/topic/test1").withQOS(Mqtt5::QOS::AWS_MQTT5_QOS_AT_LEAST_ONCE);
        Mqtt5::Subscription data2(app_ctx.allocator);
        data2.withTopicFilter("test/topic/test2").withQOS(Mqtt5::QOS::AWS_MQTT5_QOS_AT_LEAST_ONCE);
        Mqtt5::Subscription data3(app_ctx.allocator);
        data3.withTopicFilter("test/topic/test3").withQOS(Mqtt5::QOS::AWS_MQTT5_QOS_AT_LEAST_ONCE);

        Vector<Mqtt5::Subscription> subscriptionList;
        subscriptionList.push_back(data1);
        subscriptionList.push_back(data2);
        subscriptionList.push_back(data3);

        std::shared_ptr<Mqtt5::SubscribePacket> subscribe = std::make_shared<Mqtt5::SubscribePacket>(app_ctx.allocator);
        subscribe->withSubscriptions(subscriptionList);
        bool subscribeSuccess = mqtt5Client->Subscribe(
            subscribe,
<<<<<<< HEAD
            [](Mqtt5Client &, int, std::shared_ptr<Mqtt5::SubAckPacket> packet)
            {
                if (packet == nullptr)
                    return;
=======
            [](int, std::shared_ptr<Mqtt5::SubAckPacket> packet)
            {
                if(packet == nullptr) return;
>>>>>>> 800e0ef4
                std::cout << "**********************************************************" << std::endl;
                std::cout << "MQTT5: check suback packet : " << std::endl;
                for (auto code : packet->getReasonCodes())
                {
                    std::cout << "Get suback with codes: " << code << std::endl;
                    if (code > Mqtt5::SubAckReasonCode::AWS_MQTT5_SARC_GRANTED_QOS_2)
                    {
                        std::cout << "Subscription Suceed." << std::endl;
                    }
                    else
                    {
                        std::cout << "Subscription Failed." << std::endl;
                    }
                }
                std::cout << "**********************************************************" << std::endl;
            });

        if (!subscribeSuccess)
        {
            std::cout << "[ERROR]Subscription Failed." << std::endl;
            if (mqtt5Client->Stop())
            {
                stoppedPromise.get_future().get();
            }
            else
            {
                std::cout << "[ERROR]Failed to stop the client " << std::endl;
            }
            return -1;
        }

        /**********************************************************
         * MQTT5 CLIENT PUBLISH
         **********************************************************/
        ByteCursor payload = Aws::Crt::ByteCursorFromCString("mqtt5 publish test");

        std::shared_ptr<Mqtt5::PublishPacket> publish = std::make_shared<Mqtt5::PublishPacket>(app_ctx.allocator);

        publish->withTopic("test/topic/test1");
        publish->withPayload(payload);
        publish->withQOS(Mqtt5::QOS::AWS_MQTT5_QOS_AT_LEAST_ONCE);
        Mqtt5::UserProperty p1("propName1", "propValue1");
        Mqtt5::UserProperty p2("propName2", "propValue2");
        Mqtt5::UserProperty p3("propName3", "propValue3");
        Vector<Mqtt5::UserProperty> props;
        props.push_back(p1);
        props.push_back(p2);
        props.push_back(p3);
        Vector<Mqtt5::UserProperty> emptyprops;
        publish->withUserProperties(props);
        publish->withUserProperty(std::move(p1));
        publish->withUserProperties(emptyprops); // test to reset the user properties
        publish->withResponseTopic(ByteCursorFromCString("test/*"));

        std::cout << "**********************************************************" << std::endl;
        std::cout << "Publish Start:" << std::endl;
        std::cout << "**********************************************************" << std::endl;
        if (!mqtt5Client->Publish(publish))
        {
            std::cout << "**********************************************************" << std::endl;
            std::cout << "[ERROR]Publish Failed." << std::endl;
            std::cout << "**********************************************************" << std::endl;
            mqtt5Client->Stop();
            stoppedPromise.get_future().get();
            return -1;
        }

        std::cout << "**********************************************************" << std::endl;
        std::cout << "Mqtt5: Waiting for published message..." << std::endl;
        std::cout << "**********************************************************" << std::endl;
        publishReceivedPromise0.get_future().get();
        std::cout << "**********************************************************" << std::endl;
        std::cout << "[Action Required]Please publish a message \"test1\" to topic \"test/topic/test1\". And make sure "
                     "we recieved message."
                  << std::endl;
        std::cout << "**********************************************************" << std::endl;
        publishReceivedPromise1.get_future().get();
        std::cout << "**********************************************************" << std::endl;
        std::cout << "[Action Required]Please publish a message \"test2\" to topic \"test/topic/test2\". And make sure "
                     "we recieved message."
                  << std::endl;
        std::cout << "**********************************************************" << std::endl;
        publishReceivedPromise2.get_future().get();

        /**********************************************************
         * MQTT5 CLIENT UNSUBSCRIBE
         **********************************************************/
        String topic1 = "test/topic/test1";
        String topic2 = "test/topic/test2";
        Vector<String> topics;
        topics.push_back(topic1);
        topics.push_back(topic2);
        std::shared_ptr<Mqtt5::UnsubscribePacket> unsub = std::make_shared<Mqtt5::UnsubscribePacket>(app_ctx.allocator);
        unsub->withTopicFilters(topics);
        if (!mqtt5Client->Unsubscribe(unsub))
        {
            std::cout << "[ERROR]Unsubscribe Failed." << std::endl;
            mqtt5Client->Stop();
            stoppedPromise.get_future().get();
            return -1;
        }

        std::cout << "**********************************************************" << std::endl;
        std::cout << "Unsubscription Succeed. Now we are no longer subscribe to \"test/topic/test1\" and "
                     "\"test/topic/test2\"."
                  << std::endl;
        std::cout << "[Action Required]Please publish a message to topic \"test/topic/test1\" or \"test/topic/test2\". "
                     "And make sure we do not recieve any message."
                  << std::endl;
        std::cout << "Then please publish a message to topic \"test/topic/test3\" to make sure we didn't unsubscribe "
                     "from \"test/topic/test3\"."
                  << std::endl;
        std::cout << "**********************************************************" << std::endl;

        publishReceivedPromise3.get_future().get();
        Mqtt5::DisconnectPacket disconnect(app_ctx.allocator);
        disconnect.withReasonString("disconnect test string");
        if (mqtt5Client->Stop())
        {
            stoppedPromise.get_future().get();
        }
        else
        {
            std::cout << "[ERROR]Failed to stop the client " << std::endl;
        }
    }
    else
    {
        std::cout << "[ERROR]Failed to start the client " << std::endl;
    }
    return 0;
}<|MERGE_RESOLUTION|>--- conflicted
+++ resolved
@@ -448,16 +448,9 @@
         subscribe->withSubscriptions(subscriptionList);
         bool subscribeSuccess = mqtt5Client->Subscribe(
             subscribe,
-<<<<<<< HEAD
-            [](Mqtt5Client &, int, std::shared_ptr<Mqtt5::SubAckPacket> packet)
-            {
-                if (packet == nullptr)
-                    return;
-=======
             [](int, std::shared_ptr<Mqtt5::SubAckPacket> packet)
             {
                 if(packet == nullptr) return;
->>>>>>> 800e0ef4
                 std::cout << "**********************************************************" << std::endl;
                 std::cout << "MQTT5: check suback packet : " << std::endl;
                 for (auto code : packet->getReasonCodes())
