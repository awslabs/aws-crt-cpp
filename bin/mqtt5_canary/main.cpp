/**
 * Copyright Amazon.com, Inc. or its affiliates. All Rights Reserved.
 * SPDX-License-Identifier: Apache-2.0.
 */

#include <aws/crt/Api.h>
#include <aws/crt/StlAllocator.h>
#include <aws/crt/UUID.h>
#include <aws/crt/crypto/Hash.h>
#include <aws/crt/http/HttpConnection.h>
#include <aws/crt/http/HttpRequestResponse.h>
#include <aws/crt/io/TlsOptions.h>
#include <aws/crt/io/Uri.h>

#include <aws/crt/mqtt/Mqtt5Packets.h>

#include <aws/common/clock.h>
#include <aws/common/command_line_parser.h>
#include <aws/common/mutex.h>
#include <condition_variable>
#include <inttypes.h>
#include <iostream>

#define AWS_MQTT5_CANARY_CLIENT_CREATION_SLEEP_TIME 10000000
#define AWS_MQTT5_CANARY_OPERATION_ARRAY_SIZE 10000
#define AWS_MQTT5_CANARY_TOPIC_ARRAY_SIZE 256
#define AWS_MQTT5_CANARY_CLIENT_MAX 50
#define AWS_MQTT5_CANARY_PAYLOAD_SIZE_MAX UINT16_MAX

using namespace Aws::Crt;
using namespace Aws::Crt::Mqtt5;

struct AppCtx
{
    Allocator *allocator;
    struct aws_mutex lock;
    Io::Uri uri;
    uint16_t port;
    const char *cacert;
    const char *cert;
    const char *key;
    int connect_timeout;
    bool use_websockets;
    bool use_tls;

    Io::TlsConnectionOptions tls_connection_options;

    const char *TraceFile;
    Aws::Crt::LogLevel LogLevel;
};

enum AwsMqtt5CanaryOperations
{
    AWS_MQTT5_CANARY_OPERATION_NULL = 0,
    AWS_MQTT5_CANARY_OPERATION_START = 1,
    AWS_MQTT5_CANARY_OPERATION_STOP = 2,
    AWS_MQTT5_CANARY_OPERATION_DESTROY = 3,
    AWS_MQTT5_CANARY_OPERATION_SUBSCRIBE = 4,
    AWS_MQTT5_CANARY_OPERATION_UNSUBSCRIBE = 5,
    AWS_MQTT5_CANARY_OPERATION_UNSUBSCRIBE_BAD = 6,
    AWS_MQTT5_CANARY_OPERATION_PUBLISH_QOS0 = 7,
    AWS_MQTT5_CANARY_OPERATION_PUBLISH_QOS1 = 8,
    AWS_MQTT5_CANARY_OPERATION_PUBLISH_TO_SUBSCRIBED_TOPIC_QOS0 = 9,
    AWS_MQTT5_CANARY_OPERATION_PUBLISH_TO_SUBSCRIBED_TOPIC_QOS1 = 10,
    AWS_MQTT5_CANARY_OPERATION_PUBLISH_TO_SHARED_TOPIC_QOS0 = 11,
    AWS_MQTT5_CANARY_OPERATION_PUBLISH_TO_SHARED_TOPIC_QOS1 = 12,
    AWS_MQTT5_CANARY_OPERATION_COUNT = 13,
};

struct AwsMqtt5CanaryTesterOptions
{
    uint16_t elgMaxThreads;
    uint16_t clientCount;
    size_t tps;
    uint64_t tpsSleepTime;
    size_t distributionsTotal;
    enum AwsMqtt5CanaryOperations *operations;
    size_t testRunSeconds;
    size_t memoryCheckIntervalSec; // Print memory usage every monitorSecond
};

static void s_Usage(int exit_code)
{

    fprintf(stderr, "usage: mqtt5_canary [options] endpoint\n");
    fprintf(stderr, " endpoint: url to connect to\n");
    fprintf(stderr, "\n Options:\n\n");
    fprintf(stderr, "      --cacert FILE: path to a CA certficate file.\n");
    fprintf(stderr, "      --cert FILE: path to a PEM encoded certificate to use with mTLS\n");
    fprintf(stderr, "      --key FILE: Path to a PEM encoded private key that matches cert.\n");
    fprintf(stderr, "      --connect-timeout INT: time in milliseconds to wait for a connection.\n");
    fprintf(stderr, "  -l, --log FILE: dumps logs to FILE instead of stderr.\n");
    fprintf(stderr, "  -v, --verbose: ERROR|INFO|DEBUG|TRACE: log level to configure. Default is none.\n");
    fprintf(stderr, "  -w, --websockets: use mqtt-over-websockets rather than direct mqtt\n");
    fprintf(stderr, "  -u, --tls: use tls with mqtt connection\n");

    fprintf(stderr, "  -t, --threads: number of eventloop group threads to use\n");
    fprintf(stderr, "  -C, --clients: number of mqtt5 clients to use\n");
    fprintf(stderr, "  -T, --tps: operations to run per second\n");
    fprintf(stderr, "  -s, --seconds: seconds to run canary test\n");
    fprintf(stderr, "  -h, --help\n");
    fprintf(stderr, "            Display this message and quit.\n");
    exit(exit_code);
}

static struct aws_cli_option s_long_options[] = {
    {"cacert", AWS_CLI_OPTIONS_REQUIRED_ARGUMENT, NULL, 'a'},
    {"cert", AWS_CLI_OPTIONS_REQUIRED_ARGUMENT, NULL, 'c'},
    {"key", AWS_CLI_OPTIONS_REQUIRED_ARGUMENT, NULL, 'e'},
    {"connect-timeout", AWS_CLI_OPTIONS_REQUIRED_ARGUMENT, NULL, 'f'},
    {"log", AWS_CLI_OPTIONS_REQUIRED_ARGUMENT, NULL, 'l'},
    {"verbose", AWS_CLI_OPTIONS_REQUIRED_ARGUMENT, NULL, 'v'},
    {"websockets", AWS_CLI_OPTIONS_NO_ARGUMENT, NULL, 'w'},
    {"help", AWS_CLI_OPTIONS_NO_ARGUMENT, NULL, 'h'},

    {"threads", AWS_CLI_OPTIONS_REQUIRED_ARGUMENT, NULL, 't'},
    {"clients", AWS_CLI_OPTIONS_REQUIRED_ARGUMENT, NULL, 'C'},
    {"tps", AWS_CLI_OPTIONS_REQUIRED_ARGUMENT, NULL, 'T'},
    {"seconds", AWS_CLI_OPTIONS_REQUIRED_ARGUMENT, NULL, 's'},
    /* Per getopt(3) the last element of the array has to be filled with all zeros */
    {NULL, AWS_CLI_OPTIONS_NO_ARGUMENT, NULL, 0},
};

static void s_ParseOptions(int argc, char **argv, struct AppCtx &ctx, struct AwsMqtt5CanaryTesterOptions *testerOptions)
{

    while (true)
    {
        int option_index = 0;
        int c = aws_cli_getopt_long(argc, argv, "a:c:e:f:l:v:wht:C:T:s:", s_long_options, &option_index);
        if (c == -1)
        {
            /* finished parsing */
            break;
        }

        switch (c)
        {
            case 0:
                /* getopt_long() returns 0 if an option.flag is non-null */
                break;
            case 'a':
                ctx.cacert = aws_cli_optarg;
                break;
            case 'c':
                ctx.cert = aws_cli_optarg;
                break;
            case 'e':
                ctx.key = aws_cli_optarg;
                break;
            case 'f':
                ctx.connect_timeout = atoi(aws_cli_optarg);
                break;
            case 'l':
                ctx.TraceFile = aws_cli_optarg;
                break;
            case 'h':
                s_Usage(0);
                break;
            case 'w':
                ctx.use_websockets = true;
                break;
            case 'u':
                ctx.use_tls = true;
                break;
            case 't':
                testerOptions->elgMaxThreads = (uint16_t)atoi(aws_cli_optarg);
                break;
            case 'v':
                if (!strcmp(aws_cli_optarg, "TRACE"))
                {
                    ctx.LogLevel = Aws::Crt::LogLevel::Trace;
                }
                else if (!strcmp(aws_cli_optarg, "INFO"))
                {
                    ctx.LogLevel = Aws::Crt::LogLevel::Info;
                }
                else if (!strcmp(aws_cli_optarg, "DEBUG"))
                {
                    ctx.LogLevel = Aws::Crt::LogLevel::Debug;
                }
                else if (!strcmp(aws_cli_optarg, "ERROR"))
                {
                    ctx.LogLevel = Aws::Crt::LogLevel::Error;
                }
                else
                {
                    fprintf(stderr, "unsupported log level %s\n", aws_cli_optarg);
                    s_Usage(1);
                }
                break;
            case 'C':
                testerOptions->clientCount = static_cast<uint16_t>(atoi(aws_cli_optarg));
                if (testerOptions->clientCount > AWS_MQTT5_CANARY_CLIENT_MAX)
                {
                    testerOptions->clientCount = AWS_MQTT5_CANARY_CLIENT_MAX;
                }
                break;
            case 'T':
                testerOptions->tps = static_cast<uint16_t>(atoi(aws_cli_optarg));
                break;
            case 's':
                testerOptions->testRunSeconds = atoi(aws_cli_optarg);
                break;
            case 0x02:
                /* getopt_long() returns 0x02 (START_OF_TEXT) if a positional arg was encountered */
                ctx.uri = Io::Uri(aws_byte_cursor_from_c_str(aws_cli_positional_arg), ctx.allocator);
                if (!ctx.uri)
                {
                    fprintf(
                        stderr,
                        "Failed to parse uri %s with error %s\n",
                        aws_cli_positional_arg,
                        aws_error_debug_str(ctx.uri.LastError()));
                    s_Usage(1);
                }
                else
                {
                    fprintf(stderr, "Succeed to parse uri " PRInSTR "\n", AWS_BYTE_CURSOR_PRI(ctx.uri.GetFullUri()));
                }
                break;
            default:
                fprintf(stderr, "Unknown option\n");
                s_Usage(1);
        }
    }

    if (!ctx.uri)
    {
        fprintf(stderr, "A URI for the request must be supplied.\n");
        s_Usage(1);
    }
}

/**********************************************************
 * MQTT5 CANARY OPTIONS
 **********************************************************/

static void s_Mqtt5CanaryUpdateTpsSleepTime(struct AwsMqtt5CanaryTesterOptions *testerOptions)
{

    testerOptions->tpsSleepTime =
        testerOptions->tps == 0
            ? 0
            : (aws_timestamp_convert(1, AWS_TIMESTAMP_SECS, AWS_TIMESTAMP_NANOS, NULL) / testerOptions->tps);
}

static void s_AwsMqtt5CanaryInitTesterOptions(struct AwsMqtt5CanaryTesterOptions *testerOptions)
{
    /* number of eventloop group threads to use */
    testerOptions->elgMaxThreads = 3;
    /* number of mqtt5 clients to use */
    testerOptions->clientCount = 10;
    /* operations per second to run */
    testerOptions->tps = 50;
    /* How long to run the test before exiting */
    testerOptions->testRunSeconds = 60;
    /* Time interval for printing memory usage info in seconds. Default to 10 mins */
    testerOptions->memoryCheckIntervalSec = 600;
}

struct AwsMqtt5CanaryStatistic
{
    uint64_t totalOperations;

    uint64_t subscribe_attempt;
    uint64_t subscribe_succeed;
    uint64_t subscribe_failed;

    uint64_t publish_attempt;
    uint64_t publish_succeed;
    uint64_t publish_failed;

    uint64_t unsub_attempt;
    uint64_t unsub_succeed;
    uint64_t unsub_failed;
} g_statistic;

struct AwsMqtt5CanaryTestClient
{
    std::shared_ptr<Mqtt5::Mqtt5Client> client;
    std::shared_ptr<Mqtt5::NegotiatedSettings> settings;
    Aws::Crt::String sharedTopic;
    Aws::Crt::String clientId;
    size_t subscriptionCount;
    bool isConnected;

    ~AwsMqtt5CanaryTestClient()
    {
        if (client != nullptr)
        {
            client.reset();
        }
        if (settings != nullptr)
        {
            settings.reset();
        }
    }
};

/**********************************************************
 * OPERATION DISTRIBUTION
 **********************************************************/

typedef int(awsMqtt5CanaryOperationFn)(AwsMqtt5CanaryTestClient *testClient, Allocator *allocator);

struct AwsMqtt5CanaryOperationsFunctionTable
{
    awsMqtt5CanaryOperationFn *operationByOperationType[AWS_MQTT5_CANARY_OPERATION_COUNT];
};

static void s_AwsMqtt5CanaryAddOperationToArray(
    AwsMqtt5CanaryTesterOptions *tester_options,
    AwsMqtt5CanaryOperations operation_type,
    size_t probability)
{
    for (size_t i = 0; i < probability; ++i)
    {
        tester_options->operations[tester_options->distributionsTotal] = operation_type;
        tester_options->distributionsTotal += 1;
    }
}

/* Add operations and their weighted probability to the list of possible operations */
static void s_AwsMqtt5CanaryInitWeightedOperations(AwsMqtt5CanaryTesterOptions *testerOptions)
{

    s_AwsMqtt5CanaryAddOperationToArray(testerOptions, AWS_MQTT5_CANARY_OPERATION_STOP, 1);
    s_AwsMqtt5CanaryAddOperationToArray(testerOptions, AWS_MQTT5_CANARY_OPERATION_SUBSCRIBE, 200);
    s_AwsMqtt5CanaryAddOperationToArray(testerOptions, AWS_MQTT5_CANARY_OPERATION_UNSUBSCRIBE, 200);
    s_AwsMqtt5CanaryAddOperationToArray(testerOptions, AWS_MQTT5_CANARY_OPERATION_UNSUBSCRIBE_BAD, 100);
    s_AwsMqtt5CanaryAddOperationToArray(testerOptions, AWS_MQTT5_CANARY_OPERATION_PUBLISH_QOS0, 300);
    s_AwsMqtt5CanaryAddOperationToArray(testerOptions, AWS_MQTT5_CANARY_OPERATION_PUBLISH_QOS1, 150);
    s_AwsMqtt5CanaryAddOperationToArray(
        testerOptions, AWS_MQTT5_CANARY_OPERATION_PUBLISH_TO_SUBSCRIBED_TOPIC_QOS0, 100);
    s_AwsMqtt5CanaryAddOperationToArray(testerOptions, AWS_MQTT5_CANARY_OPERATION_PUBLISH_TO_SUBSCRIBED_TOPIC_QOS1, 50);
    s_AwsMqtt5CanaryAddOperationToArray(testerOptions, AWS_MQTT5_CANARY_OPERATION_PUBLISH_TO_SHARED_TOPIC_QOS0, 50);
    s_AwsMqtt5CanaryAddOperationToArray(testerOptions, AWS_MQTT5_CANARY_OPERATION_PUBLISH_TO_SHARED_TOPIC_QOS1, 50);
}

static AwsMqtt5CanaryOperations s_AwsMqtt5CanaryGetRandomOperation(AwsMqtt5CanaryTesterOptions *testerOptions)
{
    size_t random_index = rand() % testerOptions->distributionsTotal;

    return testerOptions->operations[random_index];
}

/**********************************************************
 * CLIENT OPTIONS
 **********************************************************/

static void s_AwsMqtt5TransformWebsocketHandshakeFn(
    std::shared_ptr<Http::HttpRequest> req1,
    const Mqtt5::OnWebSocketHandshakeInterceptComplete &onComplete)
{
    onComplete(req1, AWS_ERROR_SUCCESS);
}

/**********************************************************
 * OPERATION FUNCTIONS
 **********************************************************/

static int s_AwsMqtt5CanaryOperationStart(struct AwsMqtt5CanaryTestClient *testClient, Allocator * /*allocator*/)
{
    if (testClient->isConnected)
    {
        return AWS_OP_SUCCESS;
    }

    if (testClient->client == nullptr)
    {
        AWS_LOGF_ERROR(AWS_LS_MQTT5_CANARY, "Invalid Client, Client Creation Failed.");
        return AWS_OP_ERR;
    }

    if (testClient->client->Start())
    {
        if (!testClient->clientId.empty())
        {
            AWS_LOGF_INFO(AWS_LS_MQTT5_CANARY, "ID:%s Start", testClient->clientId.c_str());
        }
        else
        {
            testClient->clientId = Aws::Crt::String("Client ID not set");
        }
        // Set isConnected flag to "true" to prevent calling "Start" again on the same client.
        // If the connection operation failed eventually, "withClientConnectionFailureCallback"
        // will set the flag to false.
        testClient->isConnected = true;
        return AWS_OP_SUCCESS;
    }
    AWS_LOGF_ERROR(AWS_LS_MQTT5_CANARY, "ID:%s Start Failed", testClient->clientId.c_str());
    return AWS_OP_ERR;
}

static int s_AwsMqtt5CanaryOperationStop(struct AwsMqtt5CanaryTestClient *testClient, Allocator * /*allocator*/)
{
    if (!testClient->isConnected)
    {
        return AWS_OP_SUCCESS;
    }

    g_statistic.totalOperations++;
    if (testClient->client->Stop())
    {
        testClient->subscriptionCount = 0;
        AWS_LOGF_INFO(AWS_LS_MQTT5_CANARY, "ID:%s Stop", testClient->clientId.c_str());
        return AWS_OP_SUCCESS;
    }
    AWS_LOGF_ERROR(AWS_LS_MQTT5_CANARY, "ID:%s Stop Failed", testClient->clientId.c_str());
    return AWS_OP_ERR;
}

static int s_AwsMqtt5CanaryOperationSubscribe(struct AwsMqtt5CanaryTestClient *testClient, Allocator *allocator)
{
    if (!testClient->isConnected)
    {
        return s_AwsMqtt5CanaryOperationStart(testClient, allocator);
    }
    char topicArray[AWS_MQTT5_CANARY_TOPIC_ARRAY_SIZE];
    AWS_ZERO_STRUCT(topicArray);
    snprintf(topicArray, sizeof topicArray, "%s_%zu", testClient->clientId.c_str(), testClient->subscriptionCount);

    Mqtt5::Subscription subscription1;
    subscription1.WithTopicFilter(Aws::Crt::String(topicArray))
        .WithNoLocal(false)
        .WithQOS(Mqtt5::QOS::AWS_MQTT5_QOS_AT_LEAST_ONCE)
        .WithRetainHandlingType(Mqtt5::RetainHandlingType::AWS_MQTT5_RHT_SEND_ON_SUBSCRIBE)
        .WithRetainAsPublished(false);

    Mqtt5::Subscription subscription2;
    subscription2.WithTopicFilter(testClient->sharedTopic)
        .WithNoLocal(false)
        .WithQOS(Mqtt5::QOS::AWS_MQTT5_QOS_AT_LEAST_ONCE)
        .WithRetainHandlingType(Mqtt5::RetainHandlingType::AWS_MQTT5_RHT_SEND_ON_SUBSCRIBE)
        .WithRetainAsPublished(false);

    std::shared_ptr<Mqtt5::SubscribePacket> packet = std::make_shared<Mqtt5::SubscribePacket>(allocator);
    packet->WithSubscription(std::move(subscription1));
    packet->WithSubscription(std::move(subscription2));

    testClient->subscriptionCount++;

    ++g_statistic.totalOperations;
    ++g_statistic.subscribe_attempt;
    AWS_LOGF_INFO(AWS_LS_MQTT5_CANARY, "ID:%s Subscribe to topic: %s", testClient->clientId.c_str(), topicArray);

    if (testClient->client->Subscribe(packet, [](int errorcode, std::shared_ptr<SubAckPacket>) {
            if (errorcode != 0)
            {
                ++g_statistic.subscribe_failed;
                AWS_LOGF_ERROR(
                    AWS_LS_MQTT5_CANARY,
                    "Subscribe failed with errorcode: %d, %s\n",
                    errorcode,
                    aws_error_str(errorcode));
                return;
            }
            ++g_statistic.subscribe_succeed;
        }))
    {
        return AWS_OP_SUCCESS;
    }
    ++g_statistic.subscribe_failed;
    AWS_LOGF_ERROR(AWS_LS_MQTT5_CANARY, "ID:%s Subscribe Failed", testClient->clientId.c_str());
    return AWS_OP_ERR;
}

static int s_AwsMqtt5CanaryOperationUnsubscribeBad(struct AwsMqtt5CanaryTestClient *testClient, Allocator *allocator)
{
    if (!testClient->isConnected)
    {
        return s_AwsMqtt5CanaryOperationStart(testClient, allocator);
    }
    char topicArray[AWS_MQTT5_CANARY_TOPIC_ARRAY_SIZE];
    AWS_ZERO_STRUCT(topicArray);
    snprintf(topicArray, sizeof topicArray, "%s_non_existing_topic", testClient->clientId.c_str());

    Vector<Aws::Crt::String> topics;
    topics.push_back(Aws::Crt::String(topicArray));

    std::shared_ptr<Mqtt5::UnsubscribePacket> unsubscription = std::make_shared<Mqtt5::UnsubscribePacket>(allocator);
    unsubscription->WithTopicFilters(topics);

    ++g_statistic.totalOperations;
    ++g_statistic.unsub_attempt;
    if (testClient->client->Unsubscribe(
            unsubscription, [testClient](int, std::shared_ptr<Mqtt5::UnSubAckPacket> packet) {
                if (packet == nullptr)
                    return;
                if (packet->getReasonCodes()[0] == AWS_MQTT5_UARC_SUCCESS)
                {
                    ++g_statistic.unsub_succeed;
                    AWS_LOGF_ERROR(
                        AWS_LS_MQTT5_CANARY,
                        "ID:%s Unsubscribe Bad Server Failed with errorcode : %s\n",
                        testClient->clientId.c_str(),
                        packet->getReasonString()->c_str());
                }
            }))
    {
        AWS_LOGF_INFO(AWS_LS_MQTT5_CANARY, "ID:%s Unsubscribe Bad", testClient->clientId.c_str());
        return AWS_OP_SUCCESS;
    }
    ++g_statistic.unsub_failed;
    AWS_LOGF_ERROR(AWS_LS_MQTT5_CANARY, "ID:%s Unsubscribe Bad Operation Failed", testClient->clientId.c_str());
    return AWS_OP_ERR;
}

static int s_AwsMqtt5CanaryOperationUnsubscribe(struct AwsMqtt5CanaryTestClient *testClient, Allocator *allocator)
{
    if (!testClient->isConnected)
    {
        return s_AwsMqtt5CanaryOperationStart(testClient, allocator);
    }

    if (testClient->subscriptionCount <= 0)
    {
        return s_AwsMqtt5CanaryOperationUnsubscribeBad(testClient, allocator);
    }

    testClient->subscriptionCount--;
    char topicArray[AWS_MQTT5_CANARY_TOPIC_ARRAY_SIZE];
    AWS_ZERO_STRUCT(topicArray);
    snprintf(topicArray, sizeof topicArray, "%s_%zu", testClient->clientId.c_str(), testClient->subscriptionCount);

    Vector<Aws::Crt::String> topics;
    topics.push_back(Aws::Crt::String(topicArray));

    std::shared_ptr<Mqtt5::UnsubscribePacket> unsubscription = std::make_shared<Mqtt5::UnsubscribePacket>(allocator);
    unsubscription->WithTopicFilters(topics);

    ++g_statistic.totalOperations;
    ++g_statistic.unsub_attempt;
    if (testClient->client->Unsubscribe(unsubscription))
    {
        ++g_statistic.unsub_succeed;
        AWS_LOGF_INFO(
            AWS_LS_MQTT5_CANARY, "ID:%s Unsubscribe from topic: %s", testClient->clientId.c_str(), topicArray);
        return AWS_OP_SUCCESS;
    }
    ++g_statistic.unsub_failed;
    AWS_LOGF_ERROR(AWS_LS_MQTT5_CANARY, "ID:%s Unsubscribe Failed", testClient->clientId.c_str());
    return AWS_OP_ERR;
}

/* Help function for Publish Operation. Do not call it directly for operations. */
static int s_AwsMqtt5CanaryOperationPublish(
    struct AwsMqtt5CanaryTestClient *testClient,
    Aws::Crt::String topicFilter,
    Mqtt5::QOS qos,
    Allocator *allocator)
{
    /* Create a property value with random size */
    uint16_t up_size = (rand() % UINT16_MAX) / 2 + 1;
    char up_data[AWS_MQTT5_CANARY_PAYLOAD_SIZE_MAX];
    AWS_ZERO_STRUCT(up_data);
    size_t i = 0;
    for (i = 0; i < up_size; i++)
    {
        up_data[i] = 'A';
    }
    up_data[i] = 0;

    Mqtt5::UserProperty up1("property1", up_data);
    Mqtt5::UserProperty up2("property2", up_data);
    Mqtt5::UserProperty up3("property3", up_data);

    uint16_t payload_size = 1;
    uint8_t payload_data[AWS_MQTT5_CANARY_PAYLOAD_SIZE_MAX];
    for (i = 0; i < payload_size; i++)
    {
        payload_data[i] = rand() % 128 + 1;
    }
    ByteCursor payload = ByteCursorFromArray(payload_data, payload_size);

    std::shared_ptr<Mqtt5::PublishPacket> packetPublish = std::make_shared<Mqtt5::PublishPacket>(allocator);
    packetPublish->WithTopic(topicFilter)
        .WithQOS(qos)
        .WithRetain(false)
        .WithPayload(payload)
        .WithUserProperty(std::move(up1))
        .WithUserProperty(std::move(up2))
        .WithUserProperty(std::move(up3));

    ++g_statistic.totalOperations;
    ++g_statistic.publish_attempt;

    if (testClient->client->Publish(packetPublish, [testClient](int errorcode, std::shared_ptr<PublishResult> packet) {
            if (errorcode != 0)
            {
                ++g_statistic.publish_failed;
                AWS_LOGF_ERROR(
                    AWS_LS_MQTT5_CANARY,
                    "ID: %s Publish failed with error code: %d, %s\n",
                    testClient->clientId.c_str(),
                    errorcode,
                    aws_error_str(errorcode));
                return;
            }
            ++g_statistic.publish_succeed;
        }))
    {
        AWS_LOGF_INFO(
            AWS_LS_MQTT5_CANARY, "ID:%s Publish to topic %s", testClient->clientId.c_str(), topicFilter.c_str());
        return AWS_OP_SUCCESS;
    }
    ++g_statistic.publish_failed;
    AWS_LOGF_INFO(AWS_LS_MQTT5_CANARY, "ID:%s Publish Failed\n", testClient->clientId.c_str());
    return AWS_OP_ERR;
}

static int s_AwsMqtt5CanaryOperationPublishQos0(struct AwsMqtt5CanaryTestClient *testClient, Allocator *allocator)
{
    if (!testClient->isConnected)
    {
        return s_AwsMqtt5CanaryOperationStart(testClient, allocator);
    }

    Aws::Crt::String topic = "topic1";
    AWS_LOGF_INFO(AWS_LS_MQTT5_CANARY, "ID:%s Publish qos0", testClient->clientId.c_str());
    return s_AwsMqtt5CanaryOperationPublish(testClient, topic, AWS_MQTT5_QOS_AT_MOST_ONCE, allocator);
}

static int s_AwsMqtt5CanaryOperationPublishQos1(struct AwsMqtt5CanaryTestClient *testClient, Allocator *allocator)
{
    if (!testClient->isConnected)
    {
        return s_AwsMqtt5CanaryOperationStart(testClient, allocator);
    }
    Aws::Crt::String topic = "topic1";
    AWS_LOGF_INFO(AWS_LS_MQTT5_CANARY, "ID:%s Publish qos1", testClient->clientId.c_str());
    return s_AwsMqtt5CanaryOperationPublish(testClient, topic, AWS_MQTT5_QOS_AT_LEAST_ONCE, allocator);
}

static int s_AwsMqtt5CanaryOperationPublishToSubscribedTopicQos0(
    struct AwsMqtt5CanaryTestClient *testClient,
    Allocator *allocator)
{
    if (!testClient->isConnected)
    {
        return s_AwsMqtt5CanaryOperationStart(testClient, allocator);
    }

    if (testClient->subscriptionCount < 1)
    {
        return s_AwsMqtt5CanaryOperationPublishQos0(testClient, allocator);
    }
    char topicArray[AWS_MQTT5_CANARY_TOPIC_ARRAY_SIZE];
    AWS_ZERO_STRUCT(topicArray);
    snprintf(topicArray, sizeof topicArray, "%s_%zu", testClient->clientId.c_str(), testClient->subscriptionCount - 1);

    AWS_LOGF_INFO(
        AWS_LS_MQTT5_CANARY, "ID:%s Publish qos 0 to subscribed topic: %s", testClient->clientId.c_str(), topicArray);
    return s_AwsMqtt5CanaryOperationPublish(testClient, topicArray, AWS_MQTT5_QOS_AT_MOST_ONCE, allocator);
}

static int s_AwsMqtt5CanaryOperationPublishToSubscribedTopicQos1(
    struct AwsMqtt5CanaryTestClient *testClient,
    Allocator *allocator)
{
    if (!testClient->isConnected)
    {
        return s_AwsMqtt5CanaryOperationStart(testClient, allocator);
    }

    if (testClient->subscriptionCount < 1)
    {
        return s_AwsMqtt5CanaryOperationPublishQos1(testClient, allocator);
    }

    char topicArray[AWS_MQTT5_CANARY_TOPIC_ARRAY_SIZE];
    AWS_ZERO_STRUCT(topicArray);
    snprintf(topicArray, sizeof topicArray, "%s_%zu", testClient->clientId.c_str(), testClient->subscriptionCount - 1);

    AWS_LOGF_INFO(
        AWS_LS_MQTT5_CANARY, "ID:%s Publish qos 1 to subscribed topic: %s", testClient->clientId.c_str(), topicArray);
    return s_AwsMqtt5CanaryOperationPublish(testClient, topicArray, AWS_MQTT5_QOS_AT_LEAST_ONCE, allocator);
}

static int s_AwsMqtt5CanaryOperationPublishToSharedTopicQos0(
    struct AwsMqtt5CanaryTestClient *testClient,
    Allocator *allocator)
{
    if (!testClient->isConnected)
    {
        return s_AwsMqtt5CanaryOperationStart(testClient, allocator);
    }
    AWS_LOGF_INFO(
        AWS_LS_MQTT5_CANARY,
        "ID:%s Publish qos 0 to shared topic: %s",
        testClient->clientId.c_str(),
        testClient->sharedTopic.c_str());
    return s_AwsMqtt5CanaryOperationPublish(testClient, testClient->sharedTopic, AWS_MQTT5_QOS_AT_MOST_ONCE, allocator);
}

static int s_AwsMqtt5CanaryOperationPublishToSharedTopicQos1(
    struct AwsMqtt5CanaryTestClient *testClient,
    Allocator *allocator)
{
    if (!testClient->isConnected)
    {
        return s_AwsMqtt5CanaryOperationStart(testClient, allocator);
    }
    AWS_LOGF_INFO(
        AWS_LS_MQTT5_CANARY,
        "ID:%s Publish qos 1 to shared topic: %s",
        testClient->clientId.c_str(),
        testClient->sharedTopic.c_str());
    return s_AwsMqtt5CanaryOperationPublish(
        testClient, testClient->sharedTopic, AWS_MQTT5_QOS_AT_LEAST_ONCE, allocator);
}

static struct AwsMqtt5CanaryOperationsFunctionTable s_AwsMqtt5CanaryOperationTable = {{
    NULL,                                                   /* null */
    &s_AwsMqtt5CanaryOperationStart,                        /* start */
    &s_AwsMqtt5CanaryOperationStop,                         /* stop */
    NULL,                                                   /* destroy */
    &s_AwsMqtt5CanaryOperationSubscribe,                    /* subscribe */
    &s_AwsMqtt5CanaryOperationUnsubscribe,                  /* unsubscribe */
    &s_AwsMqtt5CanaryOperationUnsubscribeBad,               /* unsubscribe_bad */
    &s_AwsMqtt5CanaryOperationPublishQos0,                  /* publish_qos0 */
    &s_AwsMqtt5CanaryOperationPublishQos1,                  /* publish_qos1 */
    &s_AwsMqtt5CanaryOperationPublishToSubscribedTopicQos0, /* publish_to_subscribed_topic_qos0 */
    &s_AwsMqtt5CanaryOperationPublishToSubscribedTopicQos1, /* publish_to_subscribed_topic_qos1 */
    &s_AwsMqtt5CanaryOperationPublishToSharedTopicQos0,     /* publish_to_shared_topic_qos0 */
    &s_AwsMqtt5CanaryOperationPublishToSharedTopicQos1,     /* publish_to_shared_topic_qos1 */
}};

/**********************************************************
 * MAIN
 **********************************************************/

int main(int argc, char **argv)
{
    struct aws_allocator *allocator = aws_mem_tracer_new(aws_default_allocator(), NULL, AWS_MEMTRACE_STACKS, 15);

    {
        ApiHandle apiHandle(allocator);
        struct AppCtx appCtx = {};
        appCtx.allocator = allocator;
        appCtx.connect_timeout = 3000;
        aws_mutex_init(&appCtx.lock);
        appCtx.port = 1883;

        struct AwsMqtt5CanaryTesterOptions testerOptions;
        AWS_ZERO_STRUCT(testerOptions);
        s_AwsMqtt5CanaryInitTesterOptions(&testerOptions);
        enum AwsMqtt5CanaryOperations operations[AWS_MQTT5_CANARY_OPERATION_ARRAY_SIZE];
        AWS_ZERO_STRUCT(operations);
        testerOptions.operations = operations;

        AWS_ZERO_STRUCT(g_statistic);

        s_ParseOptions(argc, argv, appCtx, &testerOptions);
        if (appCtx.uri.GetPort())
        {
            appCtx.port = appCtx.uri.GetPort();
        }

        s_Mqtt5CanaryUpdateTpsSleepTime(&testerOptions);
        s_AwsMqtt5CanaryInitWeightedOperations(&testerOptions);

        /**********************************************************
         * LOGGING
         **********************************************************/

        if (appCtx.TraceFile)
        {
            apiHandle.InitializeLogging(appCtx.LogLevel, appCtx.TraceFile);
        }
        else
        {
            apiHandle.InitializeLogging(appCtx.LogLevel, stderr);
        }

        /***************************************************
         * TLS
         ***************************************************/
        auto hostName = appCtx.uri.GetHostName();
        Io::TlsContextOptions tlsCtxOptions;
        Io::TlsContext tlsContext;
        Io::TlsConnectionOptions tlsConnectionOptions;
        if (appCtx.use_tls)
        {
            if (appCtx.cert && appCtx.key)
            {
                tlsCtxOptions = Io::TlsContextOptions::InitClientWithMtls(appCtx.cert, appCtx.key);
                if (!tlsCtxOptions)
                {
                    AWS_LOGF_ERROR(
                        AWS_LS_MQTT5_CANARY,
                        "Failed to load %s and %s with error %s.",
                        appCtx.cert,
                        appCtx.key,
                        aws_error_debug_str(tlsCtxOptions.LastError()));
                    exit(1);
                }
            }
            else
            {
                tlsCtxOptions = Io::TlsContextOptions::InitDefaultClient();
                if (!tlsCtxOptions)
                {
                    AWS_LOGF_ERROR(
                        AWS_LS_MQTT5_CANARY,
                        "Failed to create a default tlsCtxOptions with error %s",
                        aws_error_debug_str(tlsCtxOptions.LastError()));
                    exit(1);
                }
            }

            tlsContext = Io::TlsContext(tlsCtxOptions, Io::TlsMode::CLIENT, appCtx.allocator);

            tlsConnectionOptions = tlsContext.NewConnectionOptions();

            if (!tlsConnectionOptions.SetServerName(hostName))
            {
                AWS_LOGF_ERROR(
                    AWS_LS_MQTT5_CANARY,
                    "Failed to set servername with error %s",
                    aws_error_debug_str(tlsConnectionOptions.LastError()));
                exit(1);
            }
            if (!tlsConnectionOptions.SetAlpnList("x-amzn-mqtt-ca"))
            {
                AWS_LOGF_ERROR(
                    AWS_LS_MQTT5_CANARY,
                    "Failed to set alpn list with error %s",
                    aws_error_debug_str(tlsConnectionOptions.LastError()));
                exit(1);
            }
        }

        /**********************************************************
         * EVENT LOOP GROUP
         **********************************************************/

        Io::SocketOptions socketOptions;
        socketOptions.SetConnectTimeoutMs(appCtx.connect_timeout);
        socketOptions.SetKeepAliveIntervalSec(10000);

        Io::EventLoopGroup eventLoopGroup(testerOptions.elgMaxThreads, appCtx.allocator);
        if (!eventLoopGroup)
        {
            AWS_LOGF_ERROR(
                AWS_LS_MQTT5_CANARY,
                "Failed to create eventloop group with error %s",
                aws_error_debug_str(eventLoopGroup.LastError()));
            exit(1);
        }

        Io::DefaultHostResolver defaultHostResolver(eventLoopGroup, 8, 30, appCtx.allocator);
        if (!defaultHostResolver)
        {
            AWS_LOGF_ERROR(
                AWS_LS_MQTT5_CANARY,
                "Failed to create host resolver with error %s",
                aws_error_debug_str(defaultHostResolver.LastError()));
            exit(1);
        }

        Aws::Crt::Io::ClientBootstrap clientBootstrap(eventLoopGroup, defaultHostResolver, allocator);

        if (!clientBootstrap)
        {
            AWS_LOGF_ERROR(
                AWS_LS_MQTT5_CANARY,
                "Failed to create client bootstrap with error %s",
                aws_error_debug_str(clientBootstrap.LastError()));
            exit(1);
        }

        /**********************************************************
         * MQTT5 CLIENT CREATION
         **********************************************************/

        uint16_t receive_maximum = 9;
        uint32_t maximum_packet_size = 128 * 1024;

        std::shared_ptr<Mqtt5::ConnectPacket> packetConnect = std::make_shared<Mqtt5::ConnectPacket>(allocator);
        packetConnect->WithKeepAliveIntervalSec(30)
            .WithMaximumPacketSizeBytes(maximum_packet_size)
            .WithReceiveMaximum(receive_maximum);

        Aws::Crt::String namestring((const char *)hostName.ptr, hostName.len);
        Aws::Crt::Mqtt5::Mqtt5ClientOptions mqtt5Options(appCtx.allocator);
        mqtt5Options.WithHostName(namestring)
            .WithPort(appCtx.port)
            .WithConnectOptions(packetConnect)
            .WithSocketOptions(socketOptions)
            .WithBootstrap(&clientBootstrap)
            .WithPingTimeoutMs(10000)
            .WithReconnectOptions({AWS_EXPONENTIAL_BACKOFF_JITTER_NONE, 1000, 120000, 3000})
            .WithConnackTimeoutMs(3000);

        if (appCtx.use_tls)
        {
            mqtt5Options.WithTlsConnectionOptions(tlsConnectionOptions);
        }

        if (appCtx.use_websockets)
        {
            mqtt5Options.WithWebsocketHandshakeTransformCallback(s_AwsMqtt5TransformWebsocketHandshakeFn);
        }

        std::vector<struct AwsMqtt5CanaryTestClient> clients;

        uint64_t startTime = 0;
        aws_high_res_clock_get_ticks(&startTime);
        char sharedTopicArray[AWS_MQTT5_CANARY_TOPIC_ARRAY_SIZE];
        AWS_ZERO_STRUCT(sharedTopicArray);
        snprintf(sharedTopicArray, sizeof sharedTopicArray, "%" PRId64 "_shared_topic", startTime);

        for (size_t i = 0; i < testerOptions.clientCount; ++i)
        {
            struct AwsMqtt5CanaryTestClient client;
            client = {};
            Aws::Crt::UUID uuid;
            client.clientId = String("TestClient") + std::to_string(i).c_str() + "_" + uuid.ToString();
            client.sharedTopic = Aws::Crt::String(sharedTopicArray);
            client.isConnected = false;
            clients.push_back(client);
            mqtt5Options.WithAckTimeoutSeconds(10);
            mqtt5Options.WithPublishReceivedCallback([&clients, i](const Mqtt5::PublishReceivedEventData &publishData) {
                AWS_LOGF_INFO(
                    AWS_LS_MQTT5_CANARY,
                    "Client:%s Publish Received on topic %s",
                    clients[i].clientId.c_str(),
                    publishData.publishPacket->getTopic().c_str());
            });

            mqtt5Options.WithClientConnectionSuccessCallback(
                [&clients, i](const Mqtt5::OnConnectionSuccessEventData &eventData) {
                    clients[i].isConnected = true;
                    clients[i].clientId = Aws::Crt::String(
                        eventData.negotiatedSettings->getClientId().c_str(),
                        eventData.negotiatedSettings->getClientId().length());
                    clients[i].settings = eventData.negotiatedSettings;

                    AWS_LOGF_INFO(
                        AWS_LS_MQTT5_CANARY, "ID:%s Lifecycle Event: Connection Success", clients[i].clientId.c_str());
                });

            mqtt5Options.WithClientConnectionFailureCallback(
                [&clients, i](const OnConnectionFailureEventData &eventData) {
                    clients[i].isConnected = false;
                    AWS_LOGF_ERROR(
                        AWS_LS_MQTT5_CANARY,
                        "ID:%s Connection failed with  Error Code: %d(%s)",
                        clients[i].clientId.c_str(),
                        eventData.errorCode,
                        aws_error_debug_str(eventData.errorCode));
                });

            mqtt5Options.WithClientDisconnectionCallback([&clients, i](const OnDisconnectionEventData &) {
                clients[i].isConnected = false;
                AWS_LOGF_ERROR(AWS_LS_MQTT5_CANARY, "ID:%s Lifecycle Event: Disconnect", clients[i].clientId.c_str());
            });

            mqtt5Options.WithClientStoppedCallback([&clients, i](const OnStoppedEventData &) {
                clients[i].isConnected = false;
                AWS_LOGF_ERROR(AWS_LS_MQTT5_CANARY, "ID:%s Lifecycle Event: Stopped", clients[i].clientId.c_str());
            });

            clients[i].client = Mqtt5::Mqtt5Client::NewMqtt5Client(mqtt5Options, appCtx.allocator);
            if (clients[i].client == nullptr)
            {
                AWS_LOGF_ERROR(AWS_LS_MQTT5_CANARY, "ID:%s Client Creation Failed.", client.clientId.c_str());
                continue;
            }

            awsMqtt5CanaryOperationFn *operation_fn =
                s_AwsMqtt5CanaryOperationTable.operationByOperationType[AWS_MQTT5_CANARY_OPERATION_START];
            if ((*operation_fn)(&clients[i], appCtx.allocator) == AWS_OP_ERR)
            {
                AWS_LOGF_ERROR(AWS_LS_MQTT5_CANARY, "ID:%s Operation Failed.", client.clientId.c_str());
            }

            aws_thread_current_sleep(AWS_MQTT5_CANARY_CLIENT_CREATION_SLEEP_TIME);
        }

        fprintf(stderr, "Clients created\n");

        /**********************************************************
         * TESTING
         **********************************************************/
        bool done = false;
        size_t operationsExecuted = 0;
        uint64_t timeTestFinish = 0;
        aws_high_res_clock_get_ticks(&timeTestFinish);
        timeTestFinish +=
            aws_timestamp_convert(testerOptions.testRunSeconds, AWS_TIMESTAMP_SECS, AWS_TIMESTAMP_NANOS, NULL);
        uint64_t timeInterval =
            aws_timestamp_convert(testerOptions.memoryCheckIntervalSec, AWS_TIMESTAMP_SECS, AWS_TIMESTAMP_NANOS, NULL);
        uint64_t memoryCheckPoint = 0;

        printf("Running test for %zu seconds\n", testerOptions.testRunSeconds);

        while (!done)
        {
            uint64_t now = 0;
            aws_high_res_clock_get_ticks(&now);
            operationsExecuted++;

            AwsMqtt5CanaryOperations nextOperation = s_AwsMqtt5CanaryGetRandomOperation(&testerOptions);
            awsMqtt5CanaryOperationFn *operation_fn =
                s_AwsMqtt5CanaryOperationTable.operationByOperationType[nextOperation];

            (*operation_fn)(&clients[rand() % clients.size()], appCtx.allocator);

            if (now > timeTestFinish)
            {
<<<<<<< HEAD
                printf(
                    "   Operating TPS average over test: %zu\n\n", operationsExecuted / testerOptions.testRunSeconds);
=======
                fprintf(
                    stderr,
                    "   Operating TPS average over test: %zu\n\n",
                    operationsExecuted / testerOptions.testRunSeconds);
>>>>>>> 6f2cede0
                done = true;
            }

            if (now > memoryCheckPoint)
            {
                const size_t outstanding_bytes = aws_mem_tracer_bytes(allocator);
                fprintf(stderr, "Summary:\n");
                fprintf(stderr, "   Outstanding bytes: %zu\n", outstanding_bytes);
                fprintf(stderr, "   Operations executed: %zu\n", operationsExecuted);
                memoryCheckPoint = now + timeInterval;
            }

            aws_thread_current_sleep(testerOptions.tpsSleepTime);
        }
        /**********************************************************
         * CLEAN UP
         **********************************************************/

        for (auto client : clients)
        {
            awsMqtt5CanaryOperationFn *operation_fn =
                s_AwsMqtt5CanaryOperationTable.operationByOperationType[AWS_MQTT5_CANARY_OPERATION_STOP];
            if ((*operation_fn)(&client, appCtx.allocator) == AWS_OP_ERR)
            {
                AWS_LOGF_ERROR(AWS_LS_MQTT5_CANARY, "ID:%s STOP Operation Failed.", client.clientId.c_str());
            }
        }

        fprintf(
            stderr,
            "Final Statistic: \n"
            "total operations: %" PRId64 "\n"
            "tps: %" PRId64 "\n"
            "subscribe attempt: %" PRId64 "\n"
            "subscribe succeed: %" PRId64 "\n"
            "subscribe failed: %" PRId64 "\n"
            "publish attempt: %" PRId64 "\n"
            "publish succeed: %" PRId64 "\n"
            "publish failed: %" PRId64 "\n"
            "unsub attempt: %" PRId64 "\n"
            "unsub succeed: %" PRId64 "\n"
            "unsub failed: %" PRId64 "\n",
            g_statistic.totalOperations,
            g_statistic.totalOperations / testerOptions.testRunSeconds,
            g_statistic.subscribe_attempt,
            g_statistic.subscribe_succeed,
            g_statistic.subscribe_failed,
            g_statistic.publish_attempt,
            g_statistic.publish_succeed,
            g_statistic.publish_failed,
            g_statistic.unsub_attempt,
            g_statistic.unsub_succeed,
            g_statistic.unsub_failed);
    }

    aws_mem_tracer_destroy(allocator);

    return 0;
}<|MERGE_RESOLUTION|>--- conflicted
+++ resolved
@@ -1011,15 +1011,10 @@
 
             if (now > timeTestFinish)
             {
-<<<<<<< HEAD
-                printf(
-                    "   Operating TPS average over test: %zu\n\n", operationsExecuted / testerOptions.testRunSeconds);
-=======
                 fprintf(
                     stderr,
                     "   Operating TPS average over test: %zu\n\n",
                     operationsExecuted / testerOptions.testRunSeconds);
->>>>>>> 6f2cede0
                 done = true;
             }
 
