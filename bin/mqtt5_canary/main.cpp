--- conflicted
+++ resolved
@@ -854,11 +854,10 @@
         client = {};
         client.clientId = String("TestClient") + std::to_string(i).c_str();
         client.sharedTopic = Aws::Crt::String(sharedTopicArray);
-<<<<<<< HEAD
         client.isConnected = false;
         clients.push_back(client);
-        mqtt5Options.withAckTimeoutSeconds(10);
-        mqtt5Options.withPublishReceivedCallback([&clients, i](const Mqtt5::PublishReceivedEventData &publishData) {
+        mqtt5Options.WithAckTimeoutSeconds(10);
+        mqtt5Options.WithPublishReceivedCallback([&clients, i](const Mqtt5::PublishReceivedEventData &publishData) {
             AWS_LOGF_INFO(
                 AWS_LS_MQTT5_CANARY,
                 "Client:%s Publish Received on topic %s",
@@ -866,7 +865,7 @@
                 publishData.publishPacket->getTopic().c_str());
         });
 
-        mqtt5Options.withClientConnectionSuccessCallback(
+        mqtt5Options.WithClientConnectionSuccessCallback(
             [&clients, i](const Mqtt5::OnConnectionSuccessEventData &eventData) {
                 clients[i].isConnected = true;
                 clients[i].clientId = Aws::Crt::String(
@@ -874,38 +873,11 @@
                     eventData.negotiatedSettings->getClientId().length());
                 clients[i].settings = eventData.negotiatedSettings;
 
-=======
-        mqtt5Options.WithPublishReceivedCallback(
-            [&client](const Mqtt5::PublishReceivedEventData &publishData)
-            {
-                AWS_LOGF_INFO(
-                    AWS_LS_MQTT5_CANARY,
-                    "Client:%s Publish Received on topic %s",
-                    client.clientId.c_str(),
-                    publishData.publishPacket->getTopic().c_str());
-            });
-
-        mqtt5Options.WithClientConnectionSuccessCallback(
-            [&client](const Mqtt5::OnConnectionSuccessEventData &eventData)
-            {
-                client.isConnected = true;
-                client.clientId = Aws::Crt::String(eventData.negotiatedSettings->getClientId().c_str(), eventData.negotiatedSettings->getClientId().length());
-                client.settings = eventData.negotiatedSettings;
-
-                AWS_LOGF_INFO(
-                    AWS_LS_MQTT5_CANARY, "ID:%s Lifecycle Event: Connection Success", client.clientId.c_str());
-            });
-
-        mqtt5Options.WithClientConnectionFailureCallback(
-            [&client](const OnConnectionFailureEventData &eventData)
-            {
->>>>>>> 27cfb8ba
                 AWS_LOGF_INFO(
                     AWS_LS_MQTT5_CANARY, "ID:%s Lifecycle Event: Connection Success", clients[i].clientId.c_str());
             });
 
-<<<<<<< HEAD
-        mqtt5Options.withClientConnectionFailureCallback([&clients, i](const OnConnectionFailureEventData &eventData) {
+        mqtt5Options.WithClientConnectionFailureCallback([&clients, i](const OnConnectionFailureEventData &eventData) {
             clients[i].isConnected = false;
             AWS_LOGF_ERROR(
                 AWS_LS_MQTT5_CANARY,
@@ -915,12 +887,12 @@
                 aws_error_debug_str(eventData.errorCode));
         });
 
-        mqtt5Options.withClientDisconnectionCallback([&clients, i](const OnDisconnectionEventData &) {
+        mqtt5Options.WithClientDisconnectionCallback([&clients, i](const OnDisconnectionEventData &) {
             clients[i].isConnected = false;
             AWS_LOGF_INFO(AWS_LS_MQTT5_CANARY, "ID:%s Lifecycle Event: Disconnect", clients[i].clientId.c_str());
         });
 
-        mqtt5Options.withClientStoppedCallback([&clients, i](const OnStoppedEventData &) {
+        mqtt5Options.WithClientStoppedCallback([&clients, i](const OnStoppedEventData &) {
             AWS_LOGF_INFO(AWS_LS_MQTT5_CANARY, "ID:%s Lifecycle Event: Stopped", clients[i].clientId.c_str());
         });
 
@@ -930,20 +902,6 @@
             AWS_LOGF_ERROR(AWS_LS_MQTT5_CANARY, "ID:%s Client Creation Failed.", client.clientId.c_str());
             continue;
         }
-=======
-        mqtt5Options.WithClientDisconnectionCallback(
-            [&client](const OnDisconnectionEventData &)
-            {
-                client.isConnected = false;
-                AWS_LOGF_INFO(AWS_LS_MQTT5_CANARY, "ID:%s Lifecycle Event: Disconnect", client.clientId.c_str());
-            });
-
-        mqtt5Options.WithClientStoppedCallback(
-            [&client](const OnStoppedEventData &)
-            { AWS_LOGF_INFO(AWS_LS_MQTT5_CANARY, "ID:%s Lifecycle Event: Stopped", client.clientId.c_str()); });
-
-        client.client = Mqtt5::Mqtt5Client::NewMqtt5Client(mqtt5Options, appCtx.allocator);
->>>>>>> 27cfb8ba
 
         awsMqtt5CanaryOperationFn *operation_fn =
             s_AwsMqtt5CanaryOperationTable.operationByOperationType[AWS_MQTT5_CANARY_OPERATION_START];
