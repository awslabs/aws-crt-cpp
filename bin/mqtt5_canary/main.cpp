--- conflicted
+++ resolved
@@ -449,7 +449,7 @@
 
     if (testClient->client->Unsubscribe(
             unsubscription,
-            [testClient](Mqtt5Client &, int, std::shared_ptr<Mqtt5::UnSubAckPacket> packet)
+            [testClient](int, std::shared_ptr<Mqtt5::UnSubAckPacket> packet)
             {
                 if (packet == nullptr)
                     return;
@@ -859,11 +859,7 @@
         clients.push_back(client);
         mqtt5Options.withAckTimeoutSeconds(10);
         mqtt5Options.withPublishReceivedCallback(
-<<<<<<< HEAD
-            [&clients, i](Mqtt5Client & /*client*/, const Mqtt5::PublishReceivedEventData &publishData)
-=======
-            [&client](const Mqtt5::PublishReceivedEventData &publishData)
->>>>>>> 800e0ef4
+            [&clients, i](const Mqtt5::PublishReceivedEventData &publishData)
             {
                 AWS_LOGF_INFO(
                     AWS_LS_MQTT5_CANARY,
@@ -873,11 +869,7 @@
             });
 
         mqtt5Options.withClientConnectionSuccessCallback(
-<<<<<<< HEAD
-            [&clients, i](Mqtt5Client &, const Mqtt5::OnConnectionSuccessEventData &eventData)
-=======
-            [&client](const Mqtt5::OnConnectionSuccessEventData &eventData)
->>>>>>> 800e0ef4
+            [&clients, i](const Mqtt5::OnConnectionSuccessEventData &eventData)
             {
                 clients[i].isConnected = true;
                 clients[i].clientId = Aws::Crt::String(
@@ -890,16 +882,10 @@
             });
 
         mqtt5Options.withClientConnectionFailureCallback(
-<<<<<<< HEAD
-            [&clients,i](Mqtt5Client &, const OnConnectionFailureEventData &eventData)
+            [&clients,i](const OnConnectionFailureEventData &eventData)
             {
                 clients[i].isConnected = false;
                 AWS_LOGF_ERROR(
-=======
-            [&client](const OnConnectionFailureEventData &eventData)
-            {
-                AWS_LOGF_INFO(
->>>>>>> 800e0ef4
                     AWS_LS_MQTT5_CANARY,
                     "ID:%s Connection failed with  Error Code: %d(%s)",
                     clients[i].clientId.c_str(),
@@ -908,24 +894,15 @@
             });
 
         mqtt5Options.withClientDisconnectionCallback(
-<<<<<<< HEAD
-            [&clients,i](Mqtt5Client &, const OnDisconnectionEventData &)
-=======
-            [&client](const OnDisconnectionEventData &)
->>>>>>> 800e0ef4
+            [&clients,i](const OnDisconnectionEventData &)
             {
                 clients[i].isConnected = false;
                 AWS_LOGF_INFO(AWS_LS_MQTT5_CANARY, "ID:%s Lifecycle Event: Disconnect", clients[i].clientId.c_str());
             });
 
         mqtt5Options.withClientStoppedCallback(
-<<<<<<< HEAD
-            [&clients,i](Mqtt5Client &, const OnStoppedEventData &)
+            [&clients,i](const OnStoppedEventData &)
             { AWS_LOGF_INFO(AWS_LS_MQTT5_CANARY, "ID:%s Lifecycle Event: Stopped", clients[i].clientId.c_str()); });
-=======
-            [&client](const OnStoppedEventData &)
-            { AWS_LOGF_INFO(AWS_LS_MQTT5_CANARY, "ID:%s Lifecycle Event: Stopped", client.clientId.c_str()); });
->>>>>>> 800e0ef4
 
         clients[i].client = Mqtt5::Mqtt5Client::NewMqtt5Client(mqtt5Options, appCtx.allocator);
         if (clients[i].client == nullptr)
