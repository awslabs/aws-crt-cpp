--- conflicted
+++ resolved
@@ -10,11 +10,7 @@
 mkdir build
 cd build
 
-<<<<<<< HEAD
-cmake -DENABLE_PROXY_INTEGRATION_TESTS=ON -DBUILD_DEPS=ON $@ ../
-=======
 cmake -DENABLE_PROXY_INTEGRATION_TESTS=ON $@ ../
->>>>>>> 67b37c2e
 make
 ctest --output-on-failure
 
